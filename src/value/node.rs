use core::mem::size_of;
use std::{
    alloc::Layout,
    fmt::{Debug, Display, Formatter},
    mem::{transmute, ManuallyDrop, MaybeUninit},
    ptr::NonNull,
    slice::{from_raw_parts, from_raw_parts_mut},
};

use bumpalo::Bump;
use serde::ser::{Serialize, SerializeMap, SerializeSeq};

use super::{
    allocator::SyncBump,
    object::Pair,
    shared::{get_shared_or_new, Shared},
    tls_buffer::TlsBuf,
    value_trait::{JsonContainerTrait, JsonValueMutTrait},
    visitor::JsonVisitor,
};
#[cfg(feature = "arbitrary_precision")]
use crate::RawNumber;
use crate::{
    error::Result,
    index::Index,
    parser::Parser,
    pointer::PointerNode,
    reader::{PaddedSliceRead, Reader},
    serde::tri,
    util::{arc::Arc, taggedptr::TaggedPtr},
    value::{allocator::AllocatorTrait, array::Array, object::Object, value_trait::JsonValueTrait},
    JsonNumberTrait, JsonType, Number,
};

/// Represents any valid JSON value.
///
/// `Value` can be parsed from a JSON and from any type that implements `serde::Serialize`.
///
/// # Example
/// ```
/// use sonic_rs::json;
/// use sonic_rs::value::Value;
///
/// let v1 = json!({"a": 123});
/// let v2: Value = sonic_rs::from_str(r#"{"a": 123}"#).unwrap();
/// let v3 = {
///     use std::collections::HashMap;
///     let mut map: HashMap<&str, i32> = HashMap::new();
///     map.insert(&"a", 123);
///     sonic_rs::to_value(&map).unwrap()
/// };
///
/// assert_eq!(v1, v2);
/// assert_eq!(v2, v3);
///
/// assert_eq!(v1["a"], 123);
/// ```
///
/// # Notes
///
/// Actually the lookup in `Value` is O(n), not O(1). If you want to use `Value` as a map, recommend
/// to use `serde_json::Value`.
pub struct Value {
    pub(crate) meta: Meta,
    pub(crate) data: Data,
}

unsafe impl Sync for Value {}
unsafe impl Send for Value {}

impl Clone for Value {
    /// Clone the value, if the value is a root node, we will create a new allocator for it.
    ///
    /// # Example
    ///
    /// ```
    /// use sonic_rs::json;
    ///
    /// let a = json!({"a": [1, 2, 3]});
    /// assert_eq!(a, a.clone());
    /// ```
    fn clone(&self) -> Self {
        match self.typ() {
            ROOT_ARRAY | ROOT_OBJECT | ARRAY | OBJECT if !self.is_empty() => {
                let (shared, _) = get_shared_or_new();
                let mut v = self.clone_in(shared);
                v.mark_root();
                v
            }
            STRING | ROOT_STRING => {
                let s = self.str();
                if s.is_empty() {
                    return Value::new_str("", std::ptr::null());
                }
                let (shared, _) = get_shared_or_new();
                let mut v = Value::copy_str(s, shared);
                v.mark_root();
                v
            }
            #[cfg(feature = "arbitrary_precision")]
            ROOT_RAWNUM | RAWNUM => {
                let s = self.raw_num();
                let (shared, _) = get_shared_or_new();
                let mut v = Value::copy_raw_num(s, shared);
                v.mark_root();
                v
            }
            ROOT_ARRAY | ARRAY if self.is_empty() => Value::new_array(std::ptr::null(), 0),
            ROOT_OBJECT | OBJECT if self.is_empty() => Value::new_object(std::ptr::null(), 0),
            NULL | FALSE | TRUE | SIGNED | UNSIGNED | FLOAT | STATIC_STR => {
                let mut v = Value {
                    meta: self.meta,
                    data: self.data,
                };
                v.mark_shared(std::ptr::null());
                v
            }
            _ => unreachable!("invalid value type {}", self.typ()),
        }
    }
}

impl Debug for Value {
    fn fmt(&self, f: &mut Formatter<'_>) -> std::fmt::Result {
        let array_children = if self.is_array() {
            Some(self.children::<Value>().unwrap_or(&[]))
        } else {
            None
        };

        let object_children = if self.is_object() {
            Some(self.children::<Pair>().unwrap_or(&[]))
        } else {
            None
        };

        let shared = if self.is_static() {
            None
        } else {
            Some(self.arc_shared())
        };

        let ret = f
            .debug_struct("Value")
            .field("self ptr", &(self as *const _))
            .field("data", &format!("{}", self))
            .field("is_root", &self.is_root())
            .field("shared_address", &self.meta.ptr())
            .field("shared", &shared)
            .field("array_children", &array_children)
            .field("object_children", &object_children)
            .finish();
        std::mem::forget(shared);
        ret
    }
}

impl Default for Value {
    fn default() -> Self {
        Value::new()
    }
}

impl Value {
    /// Convert into `Object`. If the value is not an object, return `None`.
    #[inline]
    pub fn into_object(self) -> Option<Object> {
        if self.is_object() {
            Some(Object(self))
        } else {
            None
        }
    }

    /// Convert into `Array`. If the value is not an array, return `None`.
    #[inline]
    pub fn into_array(self) -> Option<Array> {
        if self.is_array() {
            Some(Array(self))
        } else {
            None
        }
    }

    pub(crate) fn is_root(&self) -> bool {
        (self.meta.tag() & ROOT_MASK) == 0b1100
    }

    pub(crate) fn is_inlined(&self) -> bool {
        self.meta.tag() < STRING && !self.is_static()
    }

    pub(crate) fn unmark_root(&mut self) {
        let tag = self.meta.tag();
        if tag >= STRING {
            self.meta.set_tag(tag & UNROOT_MASK);
        }
    }

    #[doc(hidden)]
    #[inline]
    pub fn mark_root(&mut self) {
        let tag = self.meta.tag();
        if tag >= STRING {
            self.meta.set_tag(tag | ROOT_MASK);
        } else {
            self.meta.set_ptr(std::ptr::null());
        }
    }

    pub(crate) fn clone_in(&self, shared: &Shared) -> Self {
        match self.typ() {
            ROOT_ARRAY | ARRAY => {
                let len = self.len();
                let mut arr = Value::new_array(shared, len);
                if len > 0 {
                    for v in self.children::<Value>().unwrap() {
                        arr.append_value(v.clone_in(shared));
                    }
                }
                arr
            }
            ROOT_OBJECT | OBJECT => {
                let len = self.len();
                let mut obj = Value::new_object(shared, len);
                if len > 0 {
                    for (k, v) in self.children::<(Value, Value)>().unwrap() {
                        obj.append_pair((k.clone_in(shared), v.clone_in(shared)));
                    }
                }
                obj
            }
            ROOT_STRING | STRING => Value::copy_str(self.str(), shared),
            #[cfg(feature = "arbitrary_precision")]
            ROOT_RAWNUM | RAWNUM => Value::copy_raw_num(self.raw_num(), shared),
            NULL | FALSE | TRUE | SIGNED | UNSIGNED | FLOAT | STATIC_STR => {
                let mut v = Value {
                    meta: self.meta,
                    data: self.data,
                };
                // each children node should be marked with shared allocator
                v.mark_shared(shared);
                v
            }
            _ => unreachable!("invalid value type {}", self.typ()),
        }
    }

    #[inline]
    pub(crate) fn set_type(&mut self, typ: u64) {
        self.meta.set_tag(typ);
    }

    pub(crate) fn drop_slow(&mut self) {
        if self.is_array() {
            for child in self.children_mut_unchecked::<Value>() {
                child.drop_slow();
            }
        } else if self.is_object() {
            for child in self.children_mut_unchecked::<(Value, Value)>() {
                child.0.drop_slow();
                child.1.drop_slow();
            }
        }

        if self.is_root() {
            drop(self.arc_shared());
        }
    }
}

impl Display for Value {
    fn fmt(&self, f: &mut std::fmt::Formatter<'_>) -> std::fmt::Result {
        write!(f, "{}", crate::to_string(self).expect("invalid value"))
    }
}

// Value Status:
// IsRoot: have a refcnt for the shared allocator and it is often string, non-empty array, non-empty
// object IsnotRoot: the children nodes, it is owned by the root node
// IsCombined: the children maybe a root, it have other allocators
// IsFlatten: the node or its children donot have any allocators

// The drop policy:
// IsRoot + IsCombined: -> drop traverse
// IsnotRoot + IsCombined: -> drop traverse
// IsRoot + IsnotCombined: -> drop directly, refcnt - 1
// IsnotRoot + IsnotCombined: -> ignore it

// To make sure correctness, when we drop a node that is not a root node, we must mark Shared as
// combined. such as an assignment operation: `array[1] = new_value`.
// In the internal codes, we manually drop the value, and only mark Shared as combined in necessary.
impl Drop for Value {
    fn drop(&mut self) {
        if self.is_static() {
            return;
        }

        // optimize the drop overhead
        // when nodes been Combined and there may be inserted root node, we must traverse the tree
        if self.shared().is_combined() {
            self.drop_slow();
            return;
        }

        if self.is_root() {
            drop(self.arc_shared());
        } else {
            // If value is not root, it maybe dropped in place, and insert a new allocator in the
            // document, we mark Combined flag in the shared, to notify the root node to
            // traverse the tree when dropping root.
            self.shared().set_combined()
        }
    }
}

#[derive(Copy, Clone)]
pub(crate) union Meta {
    ptr: TaggedPtr<Shared>,
    val: u64,
}

pub(crate) const TYPE_MASK: u64 = (std::mem::align_of::<Shared>() as u64) - 1; // 0b111_111

pub(crate) const ROOT_MASK: u64 = 0b1100;
pub(crate) const UNROOT_MASK: u64 = 0b1011;

/// shared ptr:  ptr | tag |
pub(crate) const SHARED_PTR_MASK: u64 = !TYPE_MASK;

/// Encoding format:
/// static node
pub(crate) const NULL: u64 = 0b0000;
pub(crate) const FALSE: u64 = 0b0001;
pub(crate) const TRUE: u64 = 0b0010;
pub(crate) const _: u64 = 0b0011;
pub(crate) const FLOAT: u64 = 0b0100;
pub(crate) const UNSIGNED: u64 = 0b0101;
pub(crate) const SIGNED: u64 = 0b0110;
pub(crate) const STATIC_STR: u64 = 0b0111;

/// dynamic node
pub(crate) const STRING: u64 = 0b1000;
#[cfg(feature = "arbitrary_precision")]
pub(crate) const RAWNUM: u64 = 0b1001;
pub(crate) const ARRAY: u64 = 0b1010;
pub(crate) const OBJECT: u64 = 0b1011;
pub(crate) const ROOT_STRING: u64 = 0b1100;
#[cfg(feature = "arbitrary_precision")]
pub(crate) const ROOT_RAWNUM: u64 = 0b1101;
pub(crate) const ROOT_ARRAY: u64 = 0b1110;
pub(crate) const ROOT_OBJECT: u64 = 0b1111;

impl Meta {
    pub(crate) const fn new(typ: u64, shared: *const Shared) -> Self {
        Self {
            ptr: TaggedPtr::new(shared, typ as usize),
        }
    }

    pub(crate) fn ptr(&self) -> *const Shared {
        unsafe { (self.val & SHARED_PTR_MASK) as *const _ }
    }

    pub(crate) fn set_ptr(&mut self, ptr: *const Shared) {
        unsafe {
            self.ptr.set_ptr(ptr);
        }
    }

    pub(crate) fn set_tag(&mut self, tag: u64) {
        unsafe {
            self.ptr.set_tag(tag as usize);
        }
    }

    pub(crate) fn tag(&self) -> u64 {
        unsafe { self.ptr.tag() as u64 }
    }
}

#[derive(Copy, Clone)]
pub(crate) union Data {
    pub(crate) uval: u64,
    pub(crate) ival: i64,
    pub(crate) fval: f64,
    /// For portability, we do not use a tag in the pointer to store the str length.
    /// And this consumes one more bytes than old value design.
    pub(crate) sval: *const str,
    pub(crate) rawnum: *const str,
    pub(crate) achildren: *mut Value,
    pub(crate) ochildren: *mut Pair,
    pub(crate) parent: u64,
    pub(crate) info: NonNull<MetaNode>,
}

impl Debug for Data {
    fn fmt(&self, f: &mut Formatter<'_>) -> std::fmt::Result {
        unsafe {
            match self.parent {
                0 => write!(f, "parent: null"),
                _ => write!(f, "parent: {}", self.parent),
            }
        }
    }
}

// Metanode is used to store the length and capacity of the array and object. and should be aligned
// as Values.
#[derive(Debug)]
pub(crate) struct MetaNode {
    len: u64,
    cap: u64,
    _pad: u64,
}

impl MetaNode {
    fn from_nodes(slice: &mut [Value]) -> &Self {
        debug_assert!(slice.len() >= Value::MEAT_NODE_COUNT);
        unsafe { &mut *(slice.as_mut_ptr() as *mut MetaNode) }
    }
}

impl super::value_trait::JsonValueTrait for Value {
    type ValueType<'v> = &'v Value where Self: 'v;

    #[inline]
    fn get_type(&self) -> JsonType {
        match self.typ() {
            NULL => JsonType::Null,
            FALSE | TRUE => JsonType::Boolean,
            SIGNED | UNSIGNED | FLOAT => JsonType::Number,
            #[cfg(feature = "arbitrary_precision")]
            RAWNUM | ROOT_RAWNUM => JsonType::Number,
            STRING | ROOT_STRING | STATIC_STR => JsonType::String,
            ARRAY | ROOT_ARRAY => JsonType::Array,
            OBJECT | ROOT_OBJECT => JsonType::Object,
            _ => unreachable!("invalid value type {}.", self.typ()),
        }
    }

    #[inline]
    fn as_number(&self) -> Option<Number> {
        match self.typ() {
            UNSIGNED => Some(Number::from(self.u64())),
            SIGNED => Some(Number::from(self.i64())),
            FLOAT => Number::try_from(self.f64()).ok(),
            #[cfg(feature = "arbitrary_precision")]
            RAWNUM | ROOT_RAWNUM => crate::from_str(self.raw_num()).ok(),
            _ => None,
        }
    }

    #[cfg(feature = "arbitrary_precision")]
    fn as_raw_number(&self) -> Option<RawNumber> {
        match self.typ() {
            UNSIGNED => Some(RawNumber::new(itoa::Buffer::new().format(self.u64()))),
            SIGNED => Some(RawNumber::new(itoa::Buffer::new().format(self.i64()))),
            FLOAT => Some(RawNumber::new(ryu::Buffer::new().format(self.f64()))),
            RAWNUM | ROOT_RAWNUM => Some(RawNumber::new(self.raw_num())),
            _ => None,
        }
    }

    #[inline]
    fn as_i64(&self) -> Option<i64> {
        self.as_number().and_then(|num| num.as_i64())
    }

    #[inline]
    fn as_u64(&self) -> Option<u64> {
        self.as_number().and_then(|num| num.as_u64())
    }

    #[inline]
    fn as_f64(&self) -> Option<f64> {
        self.as_number().and_then(|num| num.as_f64())
    }

    #[inline]
    fn as_bool(&self) -> Option<bool> {
        match self.typ() {
            TRUE => Some(true),
            FALSE => Some(false),
            _ => None,
        }
    }

    #[inline]
    fn as_str(&self) -> Option<&str> {
        if self.is_str() {
            Some(self.str())
        } else {
            None
        }
    }

    #[inline]
    fn pointer<P: IntoIterator>(&self, path: P) -> Option<Self::ValueType<'_>>
    where
        P::Item: Index,
    {
        let path = path.into_iter();
        let mut value = self;
        for index in path {
            value = value.get(index)?;
        }
        Some(value)
    }

    #[inline]
    fn get<I: Index>(&self, index: I) -> Option<Self::ValueType<'_>> {
        index.value_index_into(self)
    }
}

impl JsonContainerTrait for Value {
    type ArrayType = Array;
    type ObjectType = Object;

    #[inline]
    fn as_array(&self) -> Option<&Self::ArrayType> {
        if self.is_array() {
            Some(unsafe { transmute::<&Self, &Self::ArrayType>(self) })
        } else {
            None
        }
    }

    #[inline]
    fn as_object(&self) -> Option<&Self::ObjectType> {
        if self.is_object() {
            Some(unsafe { transmute::<&Self, &Self::ObjectType>(self) })
        } else {
            None
        }
    }
}

impl JsonValueMutTrait for Value {
    type ValueType = Value;
    type ArrayType = Array;
    type ObjectType = Object;

    #[inline]
    fn as_object_mut(&mut self) -> Option<&mut Self::ObjectType> {
        if self.is_object() {
            Some(unsafe { transmute::<&mut Self, &mut Self::ObjectType>(self) })
        } else {
            None
        }
    }

    #[inline]
    fn as_array_mut(&mut self) -> Option<&mut Self::ArrayType> {
        if self.is_array() {
            Some(unsafe { transmute::<&mut Self, &mut Self::ArrayType>(self) })
        } else {
            None
        }
    }

    #[inline]
    fn pointer_mut<P: IntoIterator>(&mut self, path: P) -> Option<&mut Self::ValueType>
    where
        P::Item: Index,
    {
        let mut path = path.into_iter();
        let mut value = self.get_mut(path.next().unwrap())?;
        for index in path {
            value = value.get_mut(index)?;
        }
        Some(value)
    }

    #[inline]
    fn get_mut<I: Index>(&mut self, index: I) -> Option<&mut Self::ValueType> {
        index.index_into_mut(self)
    }
}

/// ValueRef is a immutable reference helper for `Value`.
///
/// # Example
///
/// ```
/// use sonic_rs::{ValueRef, json, JsonValueTrait};
///
/// let v = json!({
///    "name": "Xiaoming",
///    "age": 18,
/// });
///
/// match v.as_ref() {
///     ValueRef::Object(obj) => {
///        assert_eq!(obj.get(&"name").unwrap().as_str().unwrap(), "Xiaoming");
///        assert_eq!(obj.get(&"age").unwrap().as_i64().unwrap(), 18);
///    },
///    _ => unreachable!(),
/// }
/// ```
pub enum ValueRef<'a> {
    Null,
    Bool(bool),
    Number(Number),
    String(&'a str),
    Array(&'a Array),
    Object(&'a Object),
}

impl Value {
    const PADDING_SIZE: usize = 64;
    pub(crate) const MEAT_NODE_COUNT: usize = 1;

    /// Create a new `null` Value. It is also the default value of `Value`.
    #[inline]
    pub const fn new() -> Self {
        Value {
            // without shared allocator
            meta: Meta::new(NULL, std::ptr::null()),
            data: Data { uval: 0 },
        }
    }

    /// Create a reference `ValueRef` from a `&Value`.
    ///
    /// # Example
    ///
    /// ```
    /// use sonic_rs::{ValueRef, json, JsonValueTrait};
    ///
    /// let v = json!({
    ///    "name": "Xiaoming",
    ///    "age": 18,
    /// });
    ///
    /// match v.as_ref() {
    ///     ValueRef::Object(obj) => {
    ///        assert_eq!(obj.get(&"name").unwrap().as_str().unwrap(), "Xiaoming");
    ///        assert_eq!(obj.get(&"age").unwrap().as_i64().unwrap(), 18);
    ///    },
    ///    _ => unreachable!(),
    /// }
    /// ```
    #[inline]
    pub fn as_ref(&self) -> ValueRef<'_> {
        match self.typ() {
            NULL => ValueRef::Null,
            FALSE => ValueRef::Bool(false),
            TRUE => ValueRef::Bool(true),
            UNSIGNED => ValueRef::Number(self.as_u64().unwrap().into()),
            SIGNED => ValueRef::Number(self.as_i64().unwrap().into()),
            FLOAT => ValueRef::Number(Number::from_f64(self.as_f64().unwrap()).unwrap()),
            STRING | ROOT_STRING | STATIC_STR => ValueRef::String(self.as_str().unwrap()),
            ARRAY | ROOT_ARRAY => ValueRef::Array(self.as_array().unwrap()),
            OBJECT | ROOT_OBJECT => ValueRef::Object(self.as_object().unwrap()),
            #[cfg(feature = "arbitrary_precision")]
            RAWNUM | ROOT_RAWNUM => match crate::from_str(self.raw_num()) {
                Ok(num) => ValueRef::Number(num),
                Err(_) => ValueRef::Null,
            },
            _ => unreachable!(),
        }
    }

    /// Create a new string Value from a `&'static str` with zero-copy.
    ///
    /// # Example
    /// ```
    /// use sonic_rs::{array, JsonValueTrait, Value};
    ///
    /// let s = "hello";
    /// let v1 = Value::from_static_str("hello");
    /// assert_eq!(v1.as_str().unwrap().as_ptr(), s.as_ptr());
    ///
    /// let v2 = v1.clone();
    /// assert_eq!(v1.as_str().unwrap().as_ptr(), v2.as_str().unwrap().as_ptr());
    /// ```
    #[inline]
    pub fn from_static_str(val: &'static str) -> Self {
        Value {
            meta: Meta::new(STATIC_STR, std::ptr::null()),
            data: Data { sval: val },
        }
    }

    #[doc(hidden)]
    #[inline]
    pub fn new_u64(val: u64, share: *const Shared) -> Self {
        Value {
            meta: Meta::new(UNSIGNED, share),
            data: Data { uval: val },
        }
    }

    #[doc(hidden)]
    #[inline]
    pub fn new_in(share: Arc<Shared>) -> Self {
        let mut value = Value {
            meta: Meta::new(NULL, share.inner_ptr() as *const _),
            data: Data { uval: 0 },
        };
        value.mark_root();
        std::mem::forget(share);
        value
    }

    #[doc(hidden)]
    #[inline]
    pub fn new_i64(val: i64, share: *const Shared) -> Self {
        Value {
            meta: Meta::new(SIGNED, share),
            data: Data { ival: val },
        }
    }

    #[doc(hidden)]
    #[inline]
    pub(crate) unsafe fn new_f64_unchecked(val: f64, share: *const Shared) -> Self {
        Value {
            meta: Meta::new(FLOAT, share),
            data: Data { fval: val },
        }
    }

    #[doc(hidden)]
    #[inline]
    pub fn new_f64(val: f64, share: *const Shared) -> Option<Self> {
        if val.is_finite() {
            Some(Value {
                meta: Meta::new(FLOAT, share),
                data: Data { fval: val },
            })
        } else {
            None
        }
    }

    #[doc(hidden)]
    #[inline]
    pub fn new_null(share: *const Shared) -> Self {
        Value {
            meta: Meta::new(NULL, share),
            data: Data { uval: 0 },
        }
    }

    #[doc(hidden)]
    #[inline]
    pub fn new_array(share: *const Shared, capacity: usize) -> Self {
        let mut array = Value {
            meta: Meta::new(ARRAY, share),
            data: Data {
                achildren: std::ptr::null_mut(),
            },
        };
        if capacity == 0 {
            return array;
        }
        array.reserve::<Value>(capacity);
        array
    }

    #[inline(always)]
    fn at_pointer(&self, p: &PointerNode) -> Option<&Self> {
        match p {
            PointerNode::Key(key) => self.get_key(key),
            PointerNode::Index(index) => self.get_index(*index),
        }
    }

    #[inline(always)]
    fn at_pointer_mut(&mut self, p: &PointerNode) -> Option<&mut Self> {
        match p {
            PointerNode::Key(key) => self.get_key_mut(key).map(|v| v.0),
            PointerNode::Index(index) => self.get_index_mut(*index),
        }
    }

    #[doc(hidden)]
    #[inline]
    pub fn new_bool(val: bool, share: *const Shared) -> Self {
        Value {
            meta: Meta::new(if val { TRUE } else { FALSE }, share),
            data: Data { uval: 0 },
        }
    }

    #[doc(hidden)]
    #[inline]
    pub fn new_str(val: &str, share: *const Shared) -> Self {
        Value {
            meta: Meta::new(STRING, share),
            data: Data { sval: val },
        }
    }

    #[cfg(feature = "arbitrary_precision")]
    #[doc(hidden)]
    #[inline]
    pub fn new_raw_num(num: &str, share: *const Shared) -> Self {
        Value {
            meta: Meta::new(RAWNUM, share),
            data: Data { rawnum: num },
        }
    }

    #[cfg(feature = "arbitrary_precision")]
    #[doc(hidden)]
    #[inline]
    pub fn copy_raw_num(num: &str, share: &Shared) -> Self {
        Value {
            meta: Meta::new(RAWNUM, share),
            data: Data {
                rawnum: share.alloc.alloc_str(num),
            },
        }
    }

    #[doc(hidden)]
    #[inline]
    pub fn copy_str(src: &str, share: &Shared) -> Self {
        Value {
            meta: Meta::new(STRING, share),
            data: Data {
                sval: share.alloc.alloc_str(src),
            },
        }
    }

    // create a new owned allocator, and copied the string
    #[doc(hidden)]
    #[inline]
    pub fn new_str_owned<S: AsRef<str>>(src: S) -> Self {
        let shared = unsafe { &*Shared::new_ptr() };
        let s = shared.alloc.alloc_str(src.as_ref());
        Value {
            meta: Meta::new(ROOT_STRING, shared),
            data: Data { sval: s },
        }
    }

    #[doc(hidden)]
    pub fn new_object(share: *const Shared, capacity: usize) -> Self {
        let mut object = Value {
            meta: Meta::new(OBJECT, share),
            data: Data {
                achildren: std::ptr::null_mut(),
            },
        };
        if capacity == 0 {
            return object;
        }
        object.reserve::<Pair>(capacity);
        object
    }

    pub(crate) fn check_shared(&mut self) -> &Shared {
        debug_assert!(self.is_container() || self.is_str());
        if self.is_static() {
            self.mark_shared(Shared::new_ptr());
            self.mark_root();
        }
        self.shared()
    }

    pub(crate) fn shared(&self) -> &Shared {
        let addr = self.meta.ptr();
        debug_assert!(!addr.is_null(), "the ptr of Shared is null");
        debug_assert!((addr as usize) % 8 == 0, "the ptr of Shared is incorrect");
        unsafe { &*addr }
    }

    #[inline]
    pub(crate) fn arc_shared(&self) -> Arc<Shared> {
        let addr = self.meta.ptr();
        debug_assert!(!addr.is_null(), "the ptr of Shared is null");
        debug_assert!((addr as usize) % 8 == 0, "the ptr of Shared is incorrect");
        unsafe { Arc::from_raw(addr) }
    }

    #[inline]
    pub(crate) fn shared_clone(&self) -> Arc<Shared> {
        let addr = self.meta.ptr();
        debug_assert!(!addr.is_null(), "the ptr of Shared is null");
        debug_assert!((addr as usize) % 8 == 0, "the ptr of Shared is incorrect");
        unsafe { Arc::clone_from_raw(addr) }
    }

    /// node is flat, such as null, true, false, number and new empty array or object
    #[doc(hidden)]
    #[inline]
    pub fn is_static(&self) -> bool {
        self.meta.ptr().is_null()
    }

    pub(crate) fn is_container(&self) -> bool {
        self.is_array() || self.is_object()
    }

    #[doc(hidden)]
    #[inline]
    pub fn mark_shared(&mut self, shared: *const Shared) {
        self.meta.set_ptr(shared);
    }

    pub(crate) fn shared_parts(&self) -> *const Shared {
        self.meta.ptr()
    }

    unsafe fn raw_allocator(&self) -> &Bump {
        unsafe { &*self.shared().alloc.0.data_ptr() }
    }

    pub(crate) fn get_index(&self, index: usize) -> Option<&Self> {
        debug_assert!(self.is_array(), "{:?}", self);
        if let Some(s) = self.children::<Self>() {
            if index < s.len() {
                return Some(&s[index]);
            }
        }
        None
    }

    pub(crate) fn get_index_mut(&mut self, index: usize) -> Option<&mut Self> {
        debug_assert!(self.is_array());
        if let Some(s) = self.children_mut::<Self>() {
            if index < s.len() {
                return Some(&mut s[index]);
            }
        }
        None
    }

    #[inline]
    pub(crate) fn get_key(&self, key: &str) -> Option<&Self> {
        self.get_key_value(key).map(|(_, v)| v)
    }

    pub(crate) fn get_key_value(&self, key: &str) -> Option<(&str, &Self)> {
        debug_assert!(self.is_object());
        if let Some(kv) = self.children::<(Self, Self)>() {
            for (k, v) in kv {
                let k = k.as_str().expect("key is not string");
                if k == key {
                    return Some((k, v));
                }
            }
        }
        None
    }

    pub(crate) fn children<T>(&self) -> Option<&[T]> {
        if self.has_children() {
            Some(self.children_unchecked::<T>())
        } else {
            None
        }
    }

    pub(crate) unsafe fn children_ptr<T>(&self) -> *const T {
        if self.has_children() {
            self.data.achildren.add(Self::MEAT_NODE_COUNT).cast()
        } else {
            NonNull::<T>::dangling().as_ptr()
        }
    }

    #[inline]
    pub(crate) unsafe fn children_mut_ptr<T>(&mut self) -> *mut T {
        if self.has_children() {
            self.data.achildren.add(Self::MEAT_NODE_COUNT).cast()
        } else {
            NonNull::<T>::dangling().as_ptr()
        }
    }

    #[inline]
    fn children_unchecked<T>(&self) -> &[T] {
        unsafe {
            let start = self.data.achildren.add(Self::MEAT_NODE_COUNT);
            let ptr = start as *const T;
            let len = self.len();
            from_raw_parts(ptr, len)
        }
    }

    #[inline]
    fn children_unchecked_mut<T>(&mut self) -> &mut [T] {
        unsafe {
            let start = self.data.achildren.add(Self::MEAT_NODE_COUNT);
            let ptr = start as *mut T;
            let len = self.len();
            from_raw_parts_mut(ptr, len)
        }
    }

    #[inline]
    pub(crate) fn get_key_offset(&self, key: &str) -> Option<usize> {
        debug_assert!(self.is_object());
        if let Some(kv) = self.children::<(Self, Self)>() {
            for (i, pair) in kv.iter().enumerate() {
                debug_assert!(pair.0.is_str());
                if pair.0.equal_str(key) {
                    return Some(i);
                }
            }
        }
        None
    }

    #[inline]
    pub(crate) fn get_key_mut(&mut self, key: &str) -> Option<(&mut Self, usize)> {
        if let Some(kv) = self.children_mut::<(Self, Self)>() {
            for (i, (k, v)) in kv.iter_mut().enumerate() {
                debug_assert!(k.is_str());
                if k.equal_str(key) {
                    return Some((v, i));
                }
            }
        }
        None
    }

    #[inline]
    pub(crate) fn insert_value(&mut self, index: usize, src: Value) {
        debug_assert!(self.is_array());
        self.reserve::<Value>(1);
        let children = self.children_mut_unchecked::<MaybeUninit<Value>>();
        let len = children.len();
        assert!(
            index <= children.len(),
            "index({}) should <= len({})",
            index,
            len
        );
        if index < len {
            unsafe {
                std::ptr::copy(
                    children.as_ptr().add(index),
                    children.as_mut_ptr().add(index + 1),
                    len - index,
                );
            }
        }
        unsafe {
            let dst = &mut *children.as_mut_ptr().add(index);
            write_value(dst, src, self.shared());
            self.add_len(1);
        }
    }

    #[inline]
    fn equal_str(&self, val: &str) -> bool {
        debug_assert!(self.is_str());
        self.str().len() == val.len() && self.str() == val
    }

    #[inline]
    pub(crate) fn capacity(&self) -> usize {
        debug_assert!(self.is_object() || self.is_array());
        if self.has_children() {
            unsafe { self.data.info.as_ref().cap as usize }
        } else {
            0
        }
    }

    #[inline]
    fn allocator(&self) -> &SyncBump {
        &self.shared().alloc
    }

    #[inline]
    pub(crate) fn clear(&mut self) {
        debug_assert!(self.is_object() || self.is_array());

        if self.is_empty() {
            return;
        }

        // we need traverse the tree to drop the children
        if self.shared().is_combined() {
            if self.is_array() {
                for child in self.children_mut_unchecked::<Value>() {
                    child.drop_slow();
                }
            } else if self.is_object() {
                for child in self.children_mut_unchecked::<(Value, Value)>() {
                    child.0.drop_slow();
                    child.1.drop_slow();
                }
            }
        }
        unsafe { self.set_len(0) }
    }

    #[inline]
    pub(crate) fn remove_index(&mut self, index: usize) -> Value {
        debug_assert!(self.is_array());
        let children = self.children_mut_unchecked::<Value>();
        let len = children.len();
        assert!(
            index < len,
            "remove index({}) should be < len({})",
            index,
            len
        );
        let val = children[index].take();
        unsafe {
            std::ptr::copy_nonoverlapping(
                children.as_ptr().add(index + 1),
                children.as_mut_ptr().add(index),
                len - index - 1,
            );
        }
        self.add_len(-1);
        val
    }

    #[inline]
    pub(crate) fn remove_pair_index(&mut self, index: usize) -> (Value, Value) {
        debug_assert!(self.is_object());
        let children = self.children_mut_unchecked::<Pair>();
        let len = children.len();
        assert!(
            index < len,
            "remove index({}) should be < len({})",
            index,
            len
        );

        // key is always not a root, ignored it
        let children = self.children_mut_unchecked::<(Self, Self)>();
        // key will be dropped
        let key = children[index].0.take();
        let val = children[index].1.take();
        unsafe {
            let dst = children.as_mut_ptr().add(index);
            let src = children.as_ptr().add(index + 1);
            let size = len - index - 1;
            std::ptr::copy(src, dst, size);
        }
        self.add_len(-1);
        (key, val)
    }

    #[inline]
    pub(crate) fn remove_key(&mut self, k: &str) -> Option<Value> {
        debug_assert!(self.is_object());
        if let Some(i) = self.get_key_offset(k) {
            let (_, val) = self.remove_pair_index(i);
            Some(val)
        } else {
            None
        }
    }

    pub(crate) fn iter<T>(&self) -> std::slice::Iter<'_, T> {
        self.children::<T>().unwrap_or(&[]).iter()
    }

    pub(crate) fn iter_mut<T>(&mut self) -> std::slice::IterMut<'_, T> {
        self.children_mut::<T>().unwrap_or(&mut []).iter_mut()
    }

    /// Take the value from the node, and set the node as a empty node.
    /// Take will creat a new root node.
    ///
    /// # Examples
    /// ```
    /// use sonic_rs::json;
    /// use sonic_rs::JsonValueTrait;
    ///
    /// let mut value = json!({"a": 123});
    /// assert_eq!(value.take()["a"], 123);
    /// assert!(value.is_null());
    ///
    /// let mut value = json!(null);
    /// assert!(value.take().is_null());
    /// assert!(value.is_null());
    /// ```
    #[inline]
    pub fn take(&mut self) -> Self {
        replace_value(self, Value::default())
    }

    #[inline]
    pub(crate) unsafe fn set_len(&mut self, len: usize) {
        debug_assert!(self.is_object() || self.is_array());
        let meta = unsafe { self.data.info.as_mut() };
        meta.len = len as u64;
    }

    #[inline]
    pub(crate) fn grow<T>(&mut self, capacity: usize) {
        assert!(self.is_array() || self.is_object());
        if self.is_static() {
            self.mark_shared(Shared::new_ptr());
            self.mark_root();
        }
        let old = self.children::<T>();
        let nodes = capacity * (size_of::<T>() / size_of::<Value>()) + Self::MEAT_NODE_COUNT;
        let new_buffer: *mut Value = self.allocator().alloc_slice(nodes).as_mut_ptr();

        if let Some(children) = old {
            unsafe {
                let src = children.as_ptr();
                let dst: *mut T = new_buffer.add(Self::MEAT_NODE_COUNT).cast();
                std::ptr::copy_nonoverlapping(src, dst, children.len());
            }
        }

        // set the capacity and length
        let first: &mut MetaNode = unsafe { &mut *new_buffer.cast() };
        first.cap = capacity as u64;
        first.len = old.map_or(0, |s| s.len()) as u64;
        self.data.achildren = new_buffer.cast();
    }

    #[inline]
    pub(crate) fn reserve<T>(&mut self, additional: usize) {
        debug_assert!(self.is_object() || self.is_array());
        debug_assert!(size_of::<T>() == size_of::<Value>() || size_of::<T>() == size_of::<Pair>());

        let cur_cap = self.capacity();
        let required_cap = self
            .len()
            .checked_add(additional)
            .expect("capacity overflow");
        let default_cap = if size_of::<T>() == size_of::<Value>() {
            super::array::DEFAULT_ARRAY_CAP
        } else {
            super::object::DEFAULT_OBJ_CAP
        };

        if required_cap > self.capacity() {
            let cap = std::cmp::max(cur_cap * 2, required_cap);
            let cap = std::cmp::max(default_cap, cap);
            self.grow::<T>(cap);
        }
    }

    #[doc(hidden)]
    #[inline]
    pub fn append_value(&mut self, val: Value) -> &mut Value {
        debug_assert!(self.is_array());
        self.reserve::<Value>(1);

        let children = self.children_mut_unchecked::<MaybeUninit<Value>>();
        let len = children.len();
        let end = unsafe { &mut *children.as_mut_ptr().add(len) };
        write_value(end, val, self.shared());
        self.add_len(1);
        let ret = unsafe { end.assume_init_mut() };
        ret
    }

    #[doc(hidden)]
    #[inline]
    pub fn append_pair(&mut self, pair: Pair) -> &mut Pair {
        debug_assert!(self.is_object());
        self.reserve::<Pair>(1);

        let children = self.children_mut_unchecked::<(MaybeUninit<Value>, MaybeUninit<Value>)>();
        let len = children.len();

        let end_pair = unsafe { &mut *children.as_mut_ptr().add(len) };
        write_value(&mut end_pair.0, pair.0, self.shared());
        write_value(&mut end_pair.1, pair.1, self.shared());
        self.add_len(1);
        unsafe { &mut *(end_pair as *mut _ as *mut Pair) }
    }

    fn add_len(&mut self, additional: isize) {
        debug_assert!(self.is_array() || self.is_object());
        let meta = unsafe { self.data.info.as_mut() };
        meta.len = (meta.len as isize + additional) as u64;
    }

    #[inline]
    pub(crate) fn pop(&mut self) -> Option<Value> {
        debug_assert!(self.is_array());
        if self.is_empty() {
            return None;
        }

        let children = self.children_mut_unchecked::<Value>();
        let len = children.len();
        let val = children[len - 1].take();
        self.add_len(-1);
        Some(val)
    }

    #[inline]
    pub(crate) fn pop_pair(&mut self) -> Option<Pair> {
        debug_assert!(self.is_object());
        if self.is_empty() {
            return None;
        }

        let children = self.children_mut_unchecked::<Pair>();
        let len = children.len();
        let pair = (children[len - 1].0.take(), children[len - 1].1.take());
        self.add_len(-1);
        Some(pair)
    }

    #[inline]
    fn has_children(&self) -> bool {
        unsafe { self.data.achildren as usize != 0 }
    }

    #[inline]
    pub(crate) fn children_mut<T>(&mut self) -> Option<&mut [T]> {
        if self.has_children() {
            Some(self.children_mut_unchecked::<T>())
        } else {
            None
        }
    }

    #[inline]
    fn children_mut_unchecked<T>(&mut self) -> &mut [T] {
        unsafe {
            let start = self.data.achildren.add(Self::MEAT_NODE_COUNT);
            let ptr = start as *mut T;
            let len = self.len();
            from_raw_parts_mut(ptr, len)
        }
    }

    #[inline(never)]
    pub(crate) fn parse_with_padding(&mut self, json: &[u8]) -> Result<usize> {
        let alloc = unsafe { self.raw_allocator() };
        let len = json.len();

        // allocate the padding buffer for the input json
        let real_size = len + Self::PADDING_SIZE;
        let layout = Layout::array::<u8>(real_size).expect("invalid layout size ");
        let dst = alloc.alloc_layout(layout);
        let json_buf = unsafe {
            let dst = dst.as_ptr();
            std::ptr::copy_nonoverlapping(json.as_ptr(), dst, len);
            // fix miri warnings, actual this code can be removed because we set a guard for the
            // json
            std::ptr::write_bytes(dst.add(len), 0, Self::PADDING_SIZE);
            *(dst.add(len)) = b'x';
            *(dst.add(len + 1)) = b'"';
            *(dst.add(len + 2)) = b'x';
            std::slice::from_raw_parts_mut(dst, len + Self::PADDING_SIZE)
        };
        let slice = PaddedSliceRead::new(json_buf);
        let mut parser = Parser::new(slice);

        // optimize: use a pre-allocated vec.
        // If json is valid, the max number of value nodes should be
        // half of the valid json length + 2. like as [1,2,3,1,2,3...]
        // if the capacity is not enough, we will return a error.
        let max_len = (json.len() / 2) + 2;
        let mut buf = TlsBuf::with_capacity(max_len);

        let mut visitor = DocumentVisitor {
            shared: unsafe { &*(self.shared() as *const Shared) },
            nodes: unsafe { NonNull::new_unchecked(buf.as_vec_mut() as *mut _) },
            parent: 0,
        };
        parser.parse_value(&mut visitor)?;
        self.data = visitor.nodes()[0].data;
        self.meta = visitor.nodes()[0].meta;
<<<<<<< HEAD
        self.mark_root();
        Ok(parser.read().index())
=======
        Ok(parser.read.index())
>>>>>>> 99b37cd1
    }

    #[inline(never)]
    pub(crate) fn parse_without_padding<'de, R: Reader<'de>>(
        &mut self,
        parser: &mut Parser<R>,
    ) -> Result<()> {
        let remain_len = parser.read().remain();
        let max_len = (remain_len / 2) + 2;
        let mut buf = TlsBuf::with_capacity(max_len);

        let mut visitor = DocumentVisitor {
            shared: unsafe { &*(self.shared() as *const Shared) },
            nodes: unsafe { NonNull::new_unchecked(buf.as_vec_mut() as *mut _) },
            parent: 0,
        };
        parser.parse_value_without_padding(&mut visitor)?;
        self.data = visitor.nodes()[0].data;
        self.meta = visitor.nodes()[0].meta;
        Ok(())
    }

    fn typ(&self) -> u64 {
        self.meta.tag()
    }

    fn i64(&self) -> i64 {
        unsafe { self.data.ival }
    }

    fn u64(&self) -> u64 {
        unsafe { self.data.uval }
    }

    fn f64(&self) -> f64 {
        unsafe { self.data.fval }
    }

    fn raw_num(&self) -> &str {
        unsafe { &*(self.data.rawnum) }
    }

    fn str(&self) -> &str {
        unsafe { &*(self.data.sval) }
    }

    pub(crate) fn is_scalar(&self) -> bool {
        self.meta.tag() < STRING
    }

    pub(crate) fn str_len(&self) -> usize {
        debug_assert!(self.is_str());
        let s = unsafe { &*self.data.sval };
        s.len()
    }

    pub(crate) fn len(&self) -> usize {
        unsafe {
            if (self.data.achildren as usize) == 0 {
                return 0;
            }
            self.data.info.as_ref().len as usize
        }
    }

    pub(crate) fn is_empty(&self) -> bool {
        self.len() == 0
    }

    fn array(&self) -> &[Value] {
        if self.is_empty() {
            return &[];
        }
        unsafe {
            let children = self.data.achildren;
            let meta = &*(children as *const MetaNode);
            from_raw_parts(children.add(Value::MEAT_NODE_COUNT), meta.len as usize)
        }
    }

    fn object(&self) -> &[(Value, Value)] {
        if self.is_empty() {
            return &[];
        }
        unsafe {
            let children = self.data.achildren;
            let meta = &*(children as *const MetaNode);
            from_raw_parts(
                children.add(Value::MEAT_NODE_COUNT) as *mut Pair,
                meta.len as usize,
            )
        }
    }

    #[inline]
    pub(crate) fn state(&mut self) -> ValueState<'_> {
        if self.is_static() {
            ValueState::Static(self)
        } else if self.is_root() {
            ValueState::Root(self)
        } else if self.is_inlined() {
            ValueState::Inlined(self)
        } else {
            ValueState::Shared(self)
        }
    }
}

pub(crate) enum ValueState<'a> {
    // Value without a shared allocator
    Static(&'a mut Value),
    // Value with a share allocator
    Shared(&'a mut Value),
    // Value is root and with a owned allocator
    Root(&'a mut Value),
    // Value is static but is a children and with shared allocator ptr
    Inlined(&'a mut Value),
}

// Replace dst with a new owned value, and return the old value as owned.
#[inline]
pub(crate) fn replace_value(dst: &mut Value, mut src: Value) -> Value {
    match dst.state() {
        ValueState::Static(dst) => return std::mem::replace(dst, src),
        ValueState::Shared(_) | ValueState::Inlined(_) => {}
        ValueState::Root(dst) => return std::mem::replace(dst, src),
    }

    let dst_shared = dst.shared();
    match src.state() {
        ValueState::Static(src) | ValueState::Inlined(src) => {
            src.mark_shared(dst_shared);
        }
        ValueState::Root(src) => {
            if std::ptr::eq(src.shared_parts(), dst_shared) {
                drop(src.arc_shared());
                src.unmark_root();
            } else {
                dst_shared.set_combined();
            }
        }
        ValueState::Shared(_) => unreachable!("should not be shared"),
    }

    // make old from `Shared` into `Owned`
    let mut old = std::mem::replace(dst, src);
    old.mark_root();
    if old.is_root() {
        std::mem::forget(old.shared_clone());
    }
    old
}

// Write dst with a new owned value. The dst is a uninitialized value and should not be drop.
// The uninitialized value is allocated in the `shared` allocator.
#[inline]
pub(crate) fn write_value(dst: &mut MaybeUninit<Value>, mut src: Value, shared: &Shared) {
    match src.state() {
        ValueState::Static(sv) => {
            sv.mark_shared(shared);
            dst.write(src);
        }
        ValueState::Root(sv) => {
            if std::ptr::eq(sv.shared_parts(), shared) {
                sv.unmark_root();
                drop(sv.arc_shared());
            } else {
                shared.set_combined();
            }
            dst.write(src);
        }
        ValueState::Shared(sv) | ValueState::Inlined(sv) => {
            assert!(
                std::ptr::eq(sv.shared_parts(), shared),
                "should be same allocator"
            );
            dst.write(src);
        }
    }
}

// a simple wrapper for visitor
pub(crate) struct DocumentVisitor<'a> {
    pub(crate) shared: &'a Shared,
    pub(crate) nodes: NonNull<Vec<ManuallyDrop<Value>>>,
    pub(crate) parent: usize,
}

impl<'a> DocumentVisitor<'a> {
    // the array and object's logic is same.
    fn visit_container(&mut self, len: usize) -> bool {
        let visitor = self;
        let alloc = unsafe { &*visitor.shared.alloc.0.data_ptr() };
        let parent = visitor.parent;
        let old = unsafe { visitor.nodes()[parent].data.parent as usize };
        visitor.parent = old;
        if len == 0 {
            let container = &mut visitor.nodes()[parent];
            container.data.achildren = std::ptr::null_mut();
            return true;
        }
        unsafe {
            let visited_children = &visitor.nodes()[(parent + 1)..];
            let real_count = visited_children.len() + Value::MEAT_NODE_COUNT;
            let layout = {
                if let Ok(layout) = Layout::array::<Value>(real_count) {
                    layout
                } else {
                    return false;
                }
            };
            let mut children = alloc.alloc_layout(layout);
            // copy visited nodes into document
            let src = visited_children.as_ptr();
            let dst = children.as_ptr() as *mut ManuallyDrop<Value>;
            let dst = dst.add(Value::MEAT_NODE_COUNT);
            std::ptr::copy_nonoverlapping(src, dst, visited_children.len());

            // set the capacity and length
            let meta = &mut *(children.as_mut() as *mut _ as *mut MetaNode);
            meta.cap = len as u64;
            meta.len = len as u64;
            let container = &mut visitor.nodes()[parent];
            container.data.achildren = children.as_mut() as *mut _ as *mut Value;
            // must reset the length, because we copy the children into bumps
            visitor.nodes().set_len(parent + 1);
        }
        true
    }

    #[inline(always)]
    fn push_node(&mut self, node: Value) -> bool {
        if self.nodes().len() == self.nodes().capacity() {
            false
        } else {
            self.nodes().push(ManuallyDrop::new(node));
            true
        }
    }

    #[inline(always)]
    fn shared(&self) -> *const Shared {
        self.shared
    }

    #[inline(always)]
    fn nodes(&mut self) -> &mut Vec<ManuallyDrop<Value>> {
        unsafe { self.nodes.as_mut() }
    }
}

impl<'de, 'a: 'de> JsonVisitor<'de> for DocumentVisitor<'a> {
    #[inline(always)]
    fn visit_bool(&mut self, val: bool) -> bool {
        self.push_node(Value::new_bool(val, self.shared as *const _))
    }

    #[inline(always)]
    fn visit_f64(&mut self, val: f64) -> bool {
        // # Safety
        // we have checked the f64 in parsing number.
        let node = unsafe { Value::new_f64_unchecked(val, self.shared as *const _) };
        self.push_node(node)
    }

    #[cfg(feature = "arbitrary_precision")]
    #[inline(always)]
    fn visit_raw_number(&mut self, val: &str) -> bool {
        let alloc = unsafe { &*self.shared.alloc.0.data_ptr() };
        let value = alloc.alloc_str(val);
        self.push_node(Value::new_raw_num(value, self.shared as *const _))
    }

    #[cfg(feature = "arbitrary_precision")]
    #[inline(always)]
    fn visit_borrowed_raw_number(&mut self, val: &str) -> bool {
        let node = Value::new_raw_num(val, self.shared as *const _);
        self.push_node(node)
    }

    #[inline(always)]
    fn visit_i64(&mut self, val: i64) -> bool {
        self.push_node(Value::new_i64(val, self.shared as *const _))
    }

    #[inline(always)]
    fn visit_u64(&mut self, val: u64) -> bool {
        self.push_node(Value::new_u64(val, self.shared as *const _))
    }

    #[inline(always)]
    fn visit_array_start(&mut self, _hint: usize) -> bool {
        let ret = self.push_node(Value::new_array(self.shared as *const _, 0));
        // record the parent container position
        let len = self.nodes().len();
        self.nodes()[len - 1].data.parent = self.parent as u64;
        self.parent = len - 1;
        ret
    }

    #[inline(always)]
    fn visit_array_end(&mut self, len: usize) -> bool {
        self.visit_container(len)
    }

    #[inline(always)]
    fn visit_object_start(&mut self, _hint: usize) -> bool {
        let ret = self.push_node(Value::new_object(self.shared as *const _, 0));
        let len = self.nodes().len();
        self.nodes()[len - 1].data.parent = self.parent as u64;
        self.parent = len - 1;
        ret
    }

    #[inline(always)]
    fn visit_object_end(&mut self, len: usize) -> bool {
        self.visit_container(len)
    }

    #[inline(always)]
    fn visit_null(&mut self) -> bool {
        self.push_node(Value::new_null(self.shared as *const _))
    }

    // this api should never used for parsing with padding buffer
    #[inline(always)]
    fn visit_str(&mut self, value: &str) -> bool {
        let alloc = unsafe { &*self.shared.alloc.0.data_ptr() };
        let value = alloc.alloc_str(value);
        self.push_node(Value::new_str(value, self.shared as *const _))
    }

    #[inline(always)]
    fn visit_borrowed_str(&mut self, value: &'de str) -> bool {
        self.push_node(Value::new_str(value, self.shared as *const _))
    }

    #[inline(always)]
    fn visit_key(&mut self, key: &str) -> bool {
        self.visit_str(key)
    }

    #[inline(always)]
    fn visit_borrowed_key(&mut self, key: &'de str) -> bool {
        self.visit_borrowed_str(key)
    }
}

impl Serialize for Value {
    #[inline]
    fn serialize<S>(&self, serializer: S) -> std::result::Result<S::Ok, S::Error>
    where
        S: ::serde::Serializer,
    {
        match self.typ() {
            NULL => serializer.serialize_unit(),
            TRUE => serializer.serialize_bool(true),
            FALSE => serializer.serialize_bool(false),
            SIGNED => serializer.serialize_i64(self.i64()),
            UNSIGNED => serializer.serialize_u64(self.u64()),
            FLOAT => serializer.serialize_f64(self.f64()),
            STRING | ROOT_STRING | STATIC_STR => serializer.serialize_str(self.str()),
            ARRAY | ROOT_ARRAY => {
                let nodes = self.array();
                let mut seq = tri!(serializer.serialize_seq(Some(nodes.len())));
                for n in nodes {
                    tri!(seq.serialize_element(n));
                }
                seq.end()
            }
            OBJECT | ROOT_OBJECT => {
                #[cfg(feature = "sort_keys")]
                {
                    // TODO: sort the keys use thread-local buffer
                    let mut kvs: Vec<&(Value, Value)> = self.object().iter().collect();
                    kvs.sort_by(|(k1, _), (k2, _)| k1.str().cmp(k2.str()));

                    let mut map = tri!(serializer.serialize_map(Some(kvs.len())));
                    for (k, v) in kvs {
                        tri!(map.serialize_entry(k, v));
                    }
                    map.end()
                }

                #[cfg(not(feature = "sort_keys"))]
                {
                    let entries = self.object();
                    let mut map = tri!(serializer.serialize_map(Some(entries.len())));
                    for (k, v) in entries {
                        tri!(map.serialize_entry(k, v));
                    }
                    map.end()
                }
            }
            #[cfg(feature = "arbitrary_precision")]
            RAWNUM | ROOT_RAWNUM => {
                use serde::ser::SerializeStruct;

                use crate::serde::rawnumber::TOKEN;
                let mut struct_ = tri!(serializer.serialize_struct(TOKEN, 1));
                tri!(struct_.serialize_field(TOKEN, self.raw_num()));
                struct_.end()
            }
            t => panic!("unsupported types {t}"),
        }
    }
}

#[cfg(test)]
mod test {
    use std::path::Path;

    use super::*;
    use crate::{error::make_error, from_slice, from_str, pointer, util::mock::MockString};

    #[derive(serde::Serialize, serde::Deserialize, Debug, PartialEq)]
    struct ValueInStruct {
        val: Value,
    }

    fn test_value_instruct(data: &str) -> Result<()> {
        if let Ok(val) = from_str::<Value>(data) {
            let valin = ValueInStruct { val: val.clone() };
            let out = crate::to_string(&valin)?;
            let valin2: ValueInStruct = from_str(&out).unwrap();
            if valin2.val != val {
                diff_json(data);
                return Err(make_error(format!(
                    "invalid result when test parse valid json to ValueInStruct {}",
                    data
                )));
            }
        }
        Ok(())
    }

    fn test_value(data: &str) -> Result<()> {
        let serde_value: serde_json::Result<serde_json::Value> = serde_json::from_str(data);
        let dom: Result<Value> = from_slice(data.as_bytes());

        if let Ok(serde_value) = serde_value {
            let dom = dom.unwrap();
            let sonic_out = crate::to_string(&dom)?;
            let serde_value2: serde_json::Value = serde_json::from_str(&sonic_out).unwrap();

            if serde_value == serde_value2 {
                test_value_instruct(data)?;
                Ok(())
            } else {
                diff_json(data);
                Err(make_error(format!(
                    "invalid result for valid json {}",
                    data
                )))
            }
        } else {
            if dom.is_err() {
                return Ok(());
            }
            let dom = dom.unwrap();
            Err(make_error(format!(
                "invalid result for invalid json {}, got {}",
                data,
                crate::to_string(&dom).unwrap(),
            )))
        }
    }

    fn diff_json(data: &str) {
        let serde_value: serde_json::Value = serde_json::from_str(data).unwrap();
        let dom: Value = from_slice(data.as_bytes()).unwrap();
        let sonic_out = crate::to_string(&dom).unwrap();
        let serde_value2: serde_json::Value = serde_json::from_str(&sonic_out).unwrap();
        let expect = serde_json::to_string_pretty(&serde_value).unwrap();
        let got = serde_json::to_string_pretty(&serde_value2).unwrap();

        fn write_to(file: &str, data: &str) -> std::io::Result<()> {
            use std::io::Write;
            let mut file = std::fs::File::create(file)?;
            file.write_all(data.as_bytes())?;
            Ok(())
        }

        if serde_value != serde_value2 {
            write_to("got.json", &got).unwrap();
            write_to("expect.json", &expect).unwrap();
        }
    }

    fn test_value_file(path: &Path) {
        let data = std::fs::read_to_string(path).unwrap();
        assert!(test_value(&data).is_ok(), "failed json is  {:?}", path);
    }

    #[test]
    fn test_node_basic() {
        // // Valid JSON object
        // let data = r#"{"name": "John", "age": 30}"#;
        // assert!(test_value(data).is_ok(), "failed json is {}", data);

        // // Valid JSON array
        // let data = r#"[1, 2, 3]"#;
        // assert!(test_value(data).is_ok(), "failed json is {}", data);

        // Valid JSON data with nested objects and arrays
        let data = r#"{
            "name": "John",
            "age": 30,
            "cars": [
                { "name": "Ford", "models": ["Fiesta", "Focus", "Mustang"] },
                { "name": "BMW", "models": ["320", "X3", "X5"] },
                { "name": "Fiat", "models": ["500", "Panda"] }
            ],
            "address": {
                "street": "Main Street",
                "city": "New York",
                "state": "NY",
                "zip": "10001"
            }
        }"#;
        assert!(test_value(data).is_ok(), "failed json is {}", data);

        // // Valid JSON data with escape characters
        // let data = r#"{
        //     "name": "John",
        //     "age": 30,
        //     "description": "He said, \"I'm coming home.\""
        // }"#;
        // assert!(test_value(data).is_ok(), "failed json is {}", data);
    }

    #[test]
    fn test_node_from_files3() {
        use std::fs::DirEntry;
        let path = env!("CARGO_MANIFEST_DIR").to_string() + "/benches/testdata/";
        println!("dir is {}", path);

        let mut files: Vec<DirEntry> = std::fs::read_dir(path)
            .unwrap()
            .filter_map(|e| e.ok())
            .filter(|e| e.file_type().ok().map(|t| t.is_file()).unwrap_or(false))
            .collect();

        files.sort_by(|a, b| {
            a.metadata()
                .unwrap()
                .len()
                .cmp(&b.metadata().unwrap().len())
        });

        for file in files {
            let path = file.path();
            if path.extension().unwrap_or_default() == "json" && !path.ends_with("canada.json") {
                println!(
                    "test json file: {:?},  {} bytes",
                    path,
                    file.metadata().unwrap().len()
                );
                test_value_file(&path)
            }
        }
    }

    #[test]
    fn test_json_tralings() {
        let testdata = [
            "-0.99999999999999999xxx",
            "\"\"\"",
            "{} x",
            "\"xxxxx",
            r#""\uDBDD\u1DD000"#,
        ];

        for data in testdata {
            let ret: Result<Value> = from_slice(data.as_bytes());
            assert!(ret.is_err(), "failed json is {}", data);
        }
    }

    #[test]
    fn test_parse_numbrs() {
        let testdata = [
            " 33.3333333043333333",
            " 33.3333333053333333 ",
            " 33.3333333043333333--",
            &f64::MAX.to_string(),
            &f64::MIN.to_string(),
            &u64::MAX.to_string(),
            &u64::MIN.to_string(),
            &i64::MIN.to_string(),
            &i64::MAX.to_string(),
        ];
        for data in testdata {
            test_value(data).unwrap();
        }
    }

    #[test]
    fn test_parse_escaped() {
        let testdata = [
            r#""\\9,\ud9CC\u8888|""#,
            r#"{"\t:0000000006427[{\t:003E:[[{0.77":96}"#,
        ];
        for data in testdata {
            test_value(data).unwrap();
        }
    }
    const TEST_JSON: &str = r#"{
        "bool": true,
        "int": -1,
        "uint": 0,
        "float": 1.1,
        "string": "hello",
        "array": [1,2,3],
        "object": {"a":"aaa"},
        "strempty": "",
        "objempty": {},
        "arrempty": []
    }"#;

    #[test]
    fn test_value_is() {
        let value: Value = crate::from_str(TEST_JSON).unwrap();
        assert!(value.get("bool").is_boolean());
        assert!(value.get("bool").is_true());
        assert!(value.get("uint").is_u64());
        assert!(value.get("uint").is_number());
        assert!(value.get("int").is_i64());
        assert!(value.get("float").is_f64());
        assert!(value.get("string").is_str());
        assert!(value.get("array").is_array());
        assert!(value.get("object").is_object());
        assert!(value.get("strempty").is_str());
        assert!(value.get("objempty").is_object());
        assert!(value.get("arrempty").is_array());
    }

    #[test]
    fn test_value_get() {
        let value: Value = crate::from_str(TEST_JSON).unwrap();
        assert_eq!(value.get("int").as_i64().unwrap(), -1);
        assert_eq!(value["array"].get(0).as_i64().unwrap(), 1);

        assert_eq!(value.pointer(pointer!["array", 2]).as_u64().unwrap(), 3);
        assert_eq!(
            value.pointer(pointer!["object", "a"]).as_str().unwrap(),
            "aaa"
        );
        assert_eq!(value.pointer(pointer!["objempty", "a"]).as_str(), None);

        assert_eq!(value.pointer(pointer!["arrempty", 1]).as_str(), None);

        assert!(!value.pointer(pointer!["unknown"]).is_str());
    }

    #[test]
    fn test_invalid_utf8() {
        use crate::{from_slice, from_slice_unchecked};

        let data = [b'"', 0x80, 0x90, b'"'];
        let ret: Result<Value> = from_slice(&data);
        assert_eq!(
            ret.err().unwrap().to_string(),
            "Invalid UTF-8 characters in json at line 1 column 1\n\n\t\"��\"\n\t.^..\n"
        );

        let dom: Result<Value> = unsafe { from_slice_unchecked(&data) };
        assert!(dom.is_ok(), "{}", dom.unwrap_err());

        let data = [b'"', b'"', 0x80];
        let dom: Result<Value> = from_slice(&data);
        assert_eq!(
            dom.err().unwrap().to_string(),
            "Invalid UTF-8 characters in json at line 1 column 2\n\n\t\"\"�\n\t..^\n"
        );

        let data = [0x80, b'"', b'"'];
        let dom: Result<Value> = unsafe { from_slice_unchecked(&data) };
        assert_eq!(
            dom.err().unwrap().to_string(),
            "Invalid JSON value at line 1 column 0\n\n\t�\"\"\n\t^..\n"
        );
    }

    #[test]
    fn test_value_serde() {
        use serde::{Deserialize, Serialize};

        use crate::{array, object};
        #[derive(Deserialize, Debug, Serialize, PartialEq)]
        struct Foo {
            value: Value,
            object: Object,
            array: Array,
        }

        let foo: Foo = crate::from_str(&MockString::from(
            r#"
        {
            "value": "hello",
            "object": {"a": "b"},
            "array": [1,2,3]
        }"#,
        ))
        .unwrap();

        assert_eq!(ManuallyDrop::new(foo.value.arc_shared()).refcnt(), 3);
        assert_eq!(
            foo,
            Foo {
                value: Value::from("hello"),
                object: object! {"a": "b"},
                array: array![1, 2, 3],
            }
        );

        let _ = crate::from_str::<Foo>(
            r#"{
                "value": "hello",
                "object": {"a": "b"},
                "array": [1,2,3
            }"#,
        )
        .unwrap_err();
    }

    #[cfg(feature = "arbitrary_precision")]
    #[test]
    fn test_arbitrary_precision() {
        let nums = [ "12345678901234567890123456789012345678901234567890123456789012345678901234567890123456789012345678901234567890123456789012345678901234567890123456789012345678901234567890123456789012345678901234567890123456789012345678901234567890123456789012345678901234567890123",
         "1.23456789012345678901234567890123456789012345678901234567890123456789012345678901234567890123456789012345678901234567890123456789012345678901234567e89012345678901234567890123456789012345678901234567890123456789012345678901234567890123456789012345678901234567890123",
        "-0.000000023456789012345678901234567890123456789012345678901234567890123456789012345678901234567890123456789012345678901234567890123456789012345678901234567e+89012345678901234567890123456789012345678901234567890123456789012345678901234567890123456789012345678901234567890123",
        ];

        for num in nums {
            let value: Value = crate::from_str(num).unwrap();
            assert_eq!(value.as_raw_number().unwrap().as_str(), num);
            assert_eq!(value.to_string(), num);
        }
    }

    #[cfg(feature = "sort_keys")]
    #[test]
    fn test_sort_keys() {
        struct Case<'a> {
            input: &'a str,
            output: &'a str,
        }

        let cases = [
            Case {
                input: r#"{"b": 2,"bc":{"cb":1,"ca":"hello"},"a": 1}"#,
                output: r#"{"a":1,"b":2,"bc":{"ca":"hello","cb":1}}"#,
            },
            Case {
                input: r#"{"a":1}"#,
                output: r#"{"a":1}"#,
            },
            Case {
                input: r#"{"b": 2,"a": 1}"#,
                output: r#"{"a":1,"b":2}"#,
            },
            Case {
                input: "{}",
                output: "{}",
            },
            Case {
                input: r#"[{"b": 2,"c":{"cb":1,"ca":"hello"},"a": 1}, {"ab": 2,"aa": 1}]"#,
                output: r#"[{"a":1,"b":2,"c":{"ca":"hello","cb":1}},{"aa":1,"ab":2}]"#,
            },
        ];

        for case in cases {
            let value: Value = crate::from_str(case.input).unwrap();
            assert_eq!(value.to_string(), case.output);
        }
    }
}<|MERGE_RESOLUTION|>--- conflicted
+++ resolved
@@ -1368,12 +1368,7 @@
         parser.parse_value(&mut visitor)?;
         self.data = visitor.nodes()[0].data;
         self.meta = visitor.nodes()[0].meta;
-<<<<<<< HEAD
-        self.mark_root();
         Ok(parser.read().index())
-=======
-        Ok(parser.read.index())
->>>>>>> 99b37cd1
     }
 
     #[inline(never)]
