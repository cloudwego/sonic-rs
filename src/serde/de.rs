//! Deserialize JSON data to a Rust data structure.

// The code is cloned from [serde_json](https://github.com/serde-rs/json) and modified necessary parts.
use std::{marker::PhantomData, mem::ManuallyDrop, ptr::slice_from_raw_parts};

use serde::{
    de::{self, Expected, Unexpected},
    forward_to_deserialize_any,
};

use crate::{
    error::{
        Error,
        ErrorCode::{self, EofWhileParsing, RecursionLimitExceeded},
        Result,
    },
    parser::{as_str, ParseStatus, Parser},
    reader::{Read, Reader, Reference},
    util::num::ParserNumber,
    value::node::Value,
    JsonInput,
};

const MAX_ALLOWED_DEPTH: u8 = u8::MAX;

//////////////////////////////////////////////////////////////////////////////

/// A structure that deserializes JSON into Rust values.
pub struct Deserializer<R> {
    pub(crate) parser: Parser<R>,
    scratch: Vec<u8>,
    remaining_depth: u8,
}

// some functions only used for struct visitors.
impl<'de, R: Reader<'de>> Deserializer<R> {
    /// Create a new deserializer.
    pub fn new(read: R) -> Self {
        Self {
            parser: Parser::new(read),
            scratch: Vec::new(),
            remaining_depth: MAX_ALLOWED_DEPTH,
        }
    }

    /// Deserialize a JSON stream to a Rust data structure.
    ///
    /// It can be used repeatedly and we do not check trailing chars after deserilalized.
    ///
    /// # Example
    ///
    /// ```
    /// # use sonic_rs::{prelude::*, Value};
    ///
    /// use sonic_rs::Deserializer;
    ///
    /// let multiple_json = r#"{"a": 123, "b": "foo"} true [1, 2, 3] wrong chars"#;
    ///
    /// let mut deserializer = Deserializer::from_json(multiple_json);
    ///
    /// let val: Value = deserializer.deserialize().unwrap();
    /// assert_eq!(val["a"].as_i64().unwrap(), 123);
    /// assert_eq!(val["b"].as_str().unwrap(), "foo");
    ///
    /// let val: bool = deserializer.deserialize().unwrap();
    /// assert_eq!(val, true);
    ///
    /// let val: Vec<u8> = deserializer.deserialize().unwrap();
    /// assert_eq!(val, &[1, 2, 3]);
    ///
    /// // encounter the wrong chars in json
    /// assert!(deserializer.deserialize::<Value>().is_err());
    /// ```
    pub fn deserialize<T>(&mut self) -> Result<T>
    where
        T: de::Deserialize<'de>,
    {
        de::Deserialize::deserialize(self)
    }

    /// Convert Deserializer to a [`StreamDeserializer`].
    pub fn into_stream<T>(self) -> StreamDeserializer<'de, T, R> {
        StreamDeserializer {
            de: self,
            data: PhantomData,
            lifetime: PhantomData,
            is_ending: false,
        }
    }
}

impl<'de> Deserializer<Read<'de>> {
    /// Create a new deserializer from a json input [`JsonInput`].
    pub fn from_json<I: JsonInput<'de>>(input: I) -> Self {
        Self::new(Read::from(input))
    }

    /// Create a new deserializer from a string.
    #[allow(clippy::should_implement_trait)]
    pub fn from_str(s: &'de str) -> Self {
        Self::new(Read::from(s))
    }

    /// Create a new deserializer from a string slice.
    pub fn from_slice(s: &'de [u8]) -> Self {
        Self::new(Read::from(s))
    }
}

/// An iterator that deserializes a json stream into multiple `T` values.
///
/// # Example
///
/// ```
/// use sonic_rs::{prelude::*, Deserializer, Value};
///
/// let multiple_json = r#"{"a": 123, "b": "foo"} true [1, 2, 3] wrong chars"#;
///
/// let mut stream = Deserializer::from_json(multiple_json).into_stream::<Value>();
///
/// let val = stream.next().unwrap().unwrap();
/// assert_eq!(val["a"].as_i64().unwrap(), 123);
/// assert_eq!(val["b"].as_str().unwrap(), "foo");
///
/// let val = stream.next().unwrap().unwrap();
/// assert_eq!(val, true);
///
/// let val = stream.next().unwrap().unwrap();
/// assert_eq!(val, &[1, 2, 3]);
///
/// // encounter the wrong chars in json
/// assert!(stream.next().unwrap().is_err());
/// ```
pub struct StreamDeserializer<'de, T, R> {
    de: Deserializer<R>,
    data: PhantomData<T>,
    lifetime: PhantomData<&'de R>,
    is_ending: bool,
}

impl<'de, T, R> Iterator for StreamDeserializer<'de, T, R>
where
    T: de::Deserialize<'de>,
    R: Reader<'de>,
{
    type Item = Result<T>;

    fn next(&mut self) -> Option<Self::Item> {
        if self.is_ending {
            return None;
        }
        let val: Result<T> = self.de.deserialize();
        if val.is_err() {
            self.is_ending = true;
        }
        Some(val)
    }
}

// We only use our own error type; no need for From conversions provided by the
// standard library's try! macro. This reduces lines of LLVM IR by 4%.
macro_rules! tri {
    ($e:expr $(,)?) => {
        match $e {
            Ok(val) => val,
            Err(err) => {
                return Err(err);
            }
        }
    };
}

pub(crate) use tri;

struct DepthGuard<'a, R> {
    de: &'a mut Deserializer<R>,
}

impl<'a, 'de, R: Reader<'de>> DepthGuard<'a, R> {
    fn guard(de: &'a mut Deserializer<R>) -> Result<Self> {
        de.remaining_depth -= 1;
        if de.remaining_depth == 0 {
            return Err(de.parser.error(RecursionLimitExceeded));
        }
        Ok(Self { de })
    }
}

impl<'a, R> Drop for DepthGuard<'a, R> {
    fn drop(&mut self) {
        self.de.remaining_depth += 1;
    }
}

impl ParserNumber {
    fn visit<'de, V>(self, visitor: V) -> Result<V::Value>
    where
        V: de::Visitor<'de>,
    {
        match self {
            ParserNumber::Float(x) => visitor.visit_f64(x),
            ParserNumber::Unsigned(x) => visitor.visit_u64(x),
            ParserNumber::Signed(x) => visitor.visit_i64(x),
        }
    }

    pub(crate) fn invalid_type(self, exp: &dyn Expected) -> Error {
        match self {
            ParserNumber::Float(x) => de::Error::invalid_type(Unexpected::Float(x), exp),
            ParserNumber::Unsigned(x) => de::Error::invalid_type(Unexpected::Unsigned(x), exp),
            ParserNumber::Signed(x) => de::Error::invalid_type(Unexpected::Signed(x), exp),
        }
    }
}

macro_rules! impl_deserialize_number {
    ($method:ident) => {
        fn $method<V>(self, visitor: V) -> Result<V::Value>
        where
            V: de::Visitor<'de>,
        {
            self.deserialize_number(visitor)
        }
    };
}

// some functions only used for struct visitors.
impl<'de, R: Reader<'de>> Deserializer<R> {
    pub(crate) fn deserialize_number<V>(&mut self, visitor: V) -> Result<V::Value>
    where
        V: de::Visitor<'de>,
    {
        let Some(peek) = self.parser.skip_space() else {
            return Err(self.parser.error(EofWhileParsing));
        };

        let value = match peek {
            c @ b'-' | c @ b'0'..=b'9' => tri!(self.parser.parse_number(c)).visit(visitor),
            _ => Err(self.peek_invalid_type(peek, &visitor)),
        };

        // fixed error position if not matched type
        match value {
            Ok(value) => Ok(value),
            Err(err) => Err(self.parser.fix_position(err)),
        }
    }

    #[cold]
    fn peek_invalid_type(&mut self, peek: u8, exp: &dyn Expected) -> Error {
        self.parser.peek_invalid_type(peek, exp)
    }

    fn end_seq(&mut self) -> Result<()> {
        self.parser.parse_array_end()
    }

    fn end_map(&mut self) -> Result<()> {
        match self.parser.skip_space() {
            Some(b'}') => Ok(()),
            Some(b',') => Err(self.parser.error(ErrorCode::TrailingComma)),
            Some(_) => Err(self.parser.error(ErrorCode::ExpectedObjectCommaOrEnd)),
            None => Err(self.parser.error(ErrorCode::EofWhileParsing)),
        }
    }

    fn scan_integer128(&mut self, buf: &mut String) -> Result<()> {
        match self.parser.read().peek() {
            Some(b'0') => {
                buf.push('0');
                self.parser.read.eat(1);
                // There can be only one leading '0'.
                if let Some(ch) = self.parser.read().peek() {
                    if ch.is_ascii_digit() {
                        return Err(self.parser.error(ErrorCode::InvalidNumber));
                    }
                }
<<<<<<< HEAD
                self.parser.read().eat(1);
=======
>>>>>>> 99b37cd1
                Ok(())
            }
            Some(c) if c.is_ascii_digit() => {
                buf.push(c as char);
                self.parser.read().eat(1);
                while let c @ b'0'..=b'9' = self.parser.read().peek().unwrap_or_default() {
                    self.parser.read().eat(1);
                    buf.push(c as char);
                }
                Ok(())
            }
            _ => Err(self.parser.error(ErrorCode::InvalidNumber)),
        }
    }

    fn deserialize_lazyvalue<V>(&mut self, visitor: V) -> Result<V::Value>
    where
        V: de::Visitor<'de>,
    {
        let (raw, status) = self.parser.skip_one()?;
        if status == ParseStatus::HasEscaped {
            visitor.visit_str(as_str(raw))
        } else {
            visitor.visit_borrowed_str(as_str(raw))
        }
    }

    fn deserialize_value<V>(&mut self, visitor: V) -> Result<V::Value>
    where
        V: de::Visitor<'de>,
    {
        let shared = self.parser.get_shared_inc_count();
        let mut val = Value::new_null(shared.data_ptr());
<<<<<<< HEAD
        let val = if self.parser.read().index() == 0 {
=======
        let mut val = if self.parser.read.index() == 0 {
>>>>>>> 99b37cd1
            // get n to check trailing characters in later
            let n = val.parse_with_padding(self.parser.read().as_u8_slice())?;
            self.parser.read().eat(n);
            val
        } else {
            // deserialize some json parts into `Value`, not use padding buffer, avoid the memory
            // copy
            val.parse_without_padding(&mut self.parser)?;
            val
        };

        // deserialize `Value` must be root node
        if !val.is_scalar() {
            std::mem::forget(shared);
        }
        val.mark_root();

        let val = ManuallyDrop::new(val);
        // #Safety
        // the json is validate before parsing json, and we pass the document using visit_bytes
        // here.
        unsafe {
            let binary =
                &*slice_from_raw_parts(&val as *const _ as *const u8, std::mem::size_of::<Value>());
            visitor.visit_bytes(binary)
        }
    }

    // we deserialize json number from string or number types
    fn deserialize_rawnumber<V>(&mut self, visitor: V) -> Result<V::Value>
    where
        V: de::Visitor<'de>,
    {
        let raw = match self.parser.skip_space_peek() {
            Some(c @ b'-' | c @ b'0'..=b'9') => {
                let start = self.parser.read().index();
                self.parser.read().eat(1);
                self.parser.skip_number(c)?;
                let end = self.parser.read().index();
                as_str(self.parser.read().slice_unchecked(start, end))
            }
            Some(b'"') => {
                self.parser.read().eat(1);
                let start = self.parser.read().index();
                match self.parser.read().next() {
                    Some(c @ b'-' | c @ b'0'..=b'9') => {
                        self.parser.skip_number(c)?;
                    }
                    _ => return Err(self.parser.error(ErrorCode::InvalidNumber)),
                }
                let end = self.parser.read().index();
                let raw = as_str(self.parser.read().slice_unchecked(start, end));
                // match the right quote
                if self.parser.read().next() != Some(b'"') {
                    return Err(self.parser.error(ErrorCode::InvalidNumber));
                }
                raw
            }
            _ => return Err(self.parser.error(ErrorCode::InvalidNumber)),
        };

        visitor.visit_borrowed_str(raw)
    }
}

impl<'de, 'a, R: Reader<'de>> de::Deserializer<'de> for &'a mut Deserializer<R> {
    type Error = Error;
    #[inline]
    fn deserialize_any<V>(self, visitor: V) -> Result<V::Value>
    where
        V: de::Visitor<'de>,
    {
        let Some(peek) = self.parser.skip_space() else {
            return Err(self.parser.error(EofWhileParsing));
        };

        let value = match peek {
            b'n' => {
                tri!(self.parser.parse_literal("ull"));
                visitor.visit_unit()
            }
            b't' => {
                tri!(self.parser.parse_literal("rue"));
                visitor.visit_bool(true)
            }
            b'f' => {
                tri!(self.parser.parse_literal("alse"));
                visitor.visit_bool(false)
            }
            c @ b'-' | c @ b'0'..=b'9' => tri!(self.parser.parse_number(c)).visit(visitor),
            b'"' => {
                self.scratch.clear();
                match tri!(self.parser.parse_str_impl(&mut self.scratch)) {
                    Reference::Borrowed(s) => visitor.visit_borrowed_str(s),
                    Reference::Copied(s) => visitor.visit_str(s),
                }
            }
            b'[' => {
                let ret = {
                    let _ = DepthGuard::guard(self);
                    visitor.visit_seq(SeqAccess::new(self))
                };
                match (ret, self.end_seq()) {
                    (Ok(ret), Ok(())) => Ok(ret),
                    (Err(err), _) | (_, Err(err)) => Err(err),
                }
            }
            b'{' => {
                let ret = {
                    let _ = DepthGuard::guard(self);
                    visitor.visit_map(MapAccess::new(self))
                };
                match (ret, self.end_map()) {
                    (Ok(ret), Ok(())) => Ok(ret),
                    (Err(err), _) | (_, Err(err)) => Err(err),
                }
            }
            _ => Err(self.parser.error(ErrorCode::InvalidJsonValue)),
        };

        match value {
            Ok(value) => Ok(value),
            // The de::Error impl creates errors with unknown line and column.
            // Fill in the position here by looking at the current index in the
            // input. There is no way to tell whether this should call `error`
            // or `error` so pick the one that seems correct more often.
            // Worst case, the position is off by one character.
            Err(err) => Err(self.parser.fix_position(err)),
        }
    }

    fn deserialize_bool<V>(self, visitor: V) -> Result<V::Value>
    where
        V: de::Visitor<'de>,
    {
        let Some(peek) = self.parser.skip_space() else {
            return Err(self.parser.error(ErrorCode::EofWhileParsing));
        };

        let value = match peek {
            b't' => {
                tri!(self.parser.parse_literal("rue"));
                visitor.visit_bool(true)
            }
            b'f' => {
                tri!(self.parser.parse_literal("alse"));
                visitor.visit_bool(false)
            }
            _ => Err(self.peek_invalid_type(peek, &visitor)),
        };

        match value {
            Ok(value) => Ok(value),
            Err(err) => Err(self.parser.fix_position(err)),
        }
    }

    impl_deserialize_number!(deserialize_i8);
    impl_deserialize_number!(deserialize_i16);
    impl_deserialize_number!(deserialize_i32);
    impl_deserialize_number!(deserialize_i64);
    impl_deserialize_number!(deserialize_u8);
    impl_deserialize_number!(deserialize_u16);
    impl_deserialize_number!(deserialize_u32);
    impl_deserialize_number!(deserialize_u64);
    impl_deserialize_number!(deserialize_f32);
    impl_deserialize_number!(deserialize_f64);

    fn deserialize_i128<V>(self, visitor: V) -> Result<V::Value>
    where
        V: de::Visitor<'de>,
    {
        let mut buf = String::new();
        match self.parser.skip_space_peek() {
            Some(b'-') => {
                buf.push('-');
                self.parser.read().eat(1);
            }
            Some(_) => {}
            None => {
                return Err(self.parser.error(ErrorCode::EofWhileParsing));
            }
        };

        tri!(self.scan_integer128(&mut buf));

        let value = match buf.parse() {
            Ok(int) => visitor.visit_i128(int),
            Err(_) => {
                return Err(self.parser.error(ErrorCode::NumberOutOfRange));
            }
        };

        match value {
            Ok(value) => Ok(value),
            Err(err) => Err(self.parser.fix_position(err)),
        }
    }

    fn deserialize_u128<V>(self, visitor: V) -> Result<V::Value>
    where
        V: de::Visitor<'de>,
    {
        match self.parser.skip_space_peek() {
            Some(b'-') => {
                return Err(self.parser.error(ErrorCode::NumberOutOfRange));
            }
            Some(_) => {}
            None => {
                return Err(self.parser.error(ErrorCode::EofWhileParsing));
            }
        }

        let mut buf = String::new();
        tri!(self.scan_integer128(&mut buf));

        let value = match buf.parse() {
            Ok(int) => visitor.visit_u128(int),
            Err(_) => {
                return Err(self.parser.error(ErrorCode::NumberOutOfRange));
            }
        };

        match value {
            Ok(value) => Ok(value),
            Err(err) => Err(self.parser.fix_position(err)),
        }
    }

    fn deserialize_char<V>(self, visitor: V) -> Result<V::Value>
    where
        V: de::Visitor<'de>,
    {
        self.deserialize_str(visitor)
    }

    fn deserialize_str<V>(self, visitor: V) -> Result<V::Value>
    where
        V: de::Visitor<'de>,
    {
        let Some(peek) = self.parser.skip_space() else {
            return Err(self.parser.error(ErrorCode::EofWhileParsing));
        };

        let value = match peek {
            b'"' => {
                self.scratch.clear();
                match tri!(self.parser.parse_str_impl(&mut self.scratch)) {
                    Reference::Borrowed(s) => visitor.visit_borrowed_str(s),
                    Reference::Copied(s) => visitor.visit_str(s),
                }
            }
            _ => Err(self.peek_invalid_type(peek, &visitor)),
        };

        match value {
            Ok(value) => Ok(value),
            Err(err) => Err(self.parser.fix_position(err)),
        }
    }

    fn deserialize_string<V>(self, visitor: V) -> Result<V::Value>
    where
        V: de::Visitor<'de>,
    {
        self.deserialize_str(visitor)
    }

    /// Parses a JSON string as bytes. Note that this function does not check
    /// whether the bytes represent a valid UTF-8 string.
    ///
    /// Followed as `serde_json`.
    fn deserialize_bytes<V>(self, visitor: V) -> Result<V::Value>
    where
        V: de::Visitor<'de>,
    {
        let Some(peek) = self.parser.skip_space() else {
            return Err(self.parser.error(ErrorCode::EofWhileParsing));
        };

        let start = self.parser.read().index();
        let value = match peek {
            b'"' => match tri!(self.parser.parse_string_raw(&mut self.scratch)) {
                Reference::Borrowed(b) => visitor.visit_borrowed_bytes(b),
                Reference::Copied(b) => visitor.visit_bytes(b),
            },
            b'[' => {
                self.parser.read().backward(1);
                self.deserialize_seq(visitor)
            }
            _ => Err(self.peek_invalid_type(peek, &visitor)),
        };

        // check invalid utf8 with allow space here
        let index = self.parser.read().index();
        self.parser.read().validate_utf8((start, index))?;

        match value {
            Ok(value) => Ok(value),
            Err(err) => Err(self.parser.fix_position(err)),
        }
    }

    #[inline]
    fn deserialize_byte_buf<V>(self, visitor: V) -> Result<V::Value>
    where
        V: de::Visitor<'de>,
    {
        self.deserialize_bytes(visitor)
    }

    /// Parses a `null` as a None, and any other values as a `Some(...)`.
    #[inline]
    fn deserialize_option<V>(self, visitor: V) -> Result<V::Value>
    where
        V: de::Visitor<'de>,
    {
        match self.parser.skip_space_peek() {
            Some(b'n') => {
                self.parser.read().eat(1);
                tri!(self.parser.parse_literal("ull"));
                visitor.visit_none()
            }
            _ => visitor.visit_some(self),
        }
    }

    fn deserialize_unit<V>(self, visitor: V) -> Result<V::Value>
    where
        V: de::Visitor<'de>,
    {
        let Some(peek) = self.parser.skip_space() else {
            return Err(self.parser.error(ErrorCode::EofWhileParsing));
        };

        let value = match peek {
            b'n' => {
                tri!(self.parser.parse_literal("ull"));
                visitor.visit_unit()
            }
            _ => Err(self.peek_invalid_type(peek, &visitor)),
        };

        match value {
            Ok(value) => Ok(value),
            Err(err) => Err(self.parser.fix_position(err)),
        }
    }

    fn deserialize_unit_struct<V>(self, _name: &'static str, visitor: V) -> Result<V::Value>
    where
        V: de::Visitor<'de>,
    {
        self.deserialize_unit(visitor)
    }

    /// Parses a newtype struct as the underlying value.
    #[inline]
    fn deserialize_newtype_struct<V>(self, name: &'static str, visitor: V) -> Result<V::Value>
    where
        V: de::Visitor<'de>,
    {
        {
            if name == crate::serde::rawnumber::TOKEN {
                return self.deserialize_rawnumber(visitor);
            } else if name == crate::lazyvalue::TOKEN {
                return self.deserialize_lazyvalue(visitor);
            } else if name == crate::value::de::TOKEN {
                return self.deserialize_value(visitor);
            }
        }

        let _ = name;
        visitor.visit_newtype_struct(self)
    }

    fn deserialize_seq<V>(self, visitor: V) -> Result<V::Value>
    where
        V: de::Visitor<'de>,
    {
        let Some(peek) = self.parser.skip_space() else {
            return Err(self.parser.error(ErrorCode::EofWhileParsing));
        };

        let value = match peek {
            b'[' => {
                let ret = {
                    let _ = DepthGuard::guard(self);
                    visitor.visit_seq(SeqAccess::new(self))
                };
                match (ret, self.end_seq()) {
                    (Ok(ret), Ok(())) => Ok(ret),
                    (Err(err), _) | (_, Err(err)) => Err(err),
                }
            }
            _ => return Err(self.peek_invalid_type(peek, &visitor)),
        };
        match value {
            Ok(value) => Ok(value),
            Err(err) => Err(self.parser.fix_position(err)),
        }
    }

    fn deserialize_tuple<V>(self, _len: usize, visitor: V) -> Result<V::Value>
    where
        V: de::Visitor<'de>,
    {
        self.deserialize_seq(visitor)
    }

    fn deserialize_tuple_struct<V>(
        self,
        _name: &'static str,
        _len: usize,
        visitor: V,
    ) -> Result<V::Value>
    where
        V: de::Visitor<'de>,
    {
        self.deserialize_seq(visitor)
    }

    fn deserialize_map<V>(self, visitor: V) -> Result<V::Value>
    where
        V: de::Visitor<'de>,
    {
        let Some(peek) = self.parser.skip_space() else {
            return Err(self.parser.error(ErrorCode::EofWhileParsing));
        };

        let value = match peek {
            b'{' => {
                let ret = {
                    let _ = DepthGuard::guard(self);
                    visitor.visit_map(MapAccess::new(self))
                };
                match (ret, self.end_map()) {
                    (Ok(ret), Ok(())) => Ok(ret),
                    (Err(err), _) | (_, Err(err)) => Err(err),
                }
            }
            _ => return Err(self.peek_invalid_type(peek, &visitor)),
        };
        match value {
            Ok(value) => Ok(value),
            Err(err) => Err(self.parser.fix_position(err)),
        }
    }

    fn deserialize_struct<V>(
        self,
        _name: &'static str,
        _fields: &'static [&'static str],
        visitor: V,
    ) -> Result<V::Value>
    where
        V: de::Visitor<'de>,
    {
        let Some(peek) = self.parser.skip_space() else {
            return Err(self.parser.error(ErrorCode::EofWhileParsing));
        };

        let value = match peek {
            b'[' => {
                let ret = {
                    let _ = DepthGuard::guard(self);
                    visitor.visit_seq(SeqAccess::new(self))
                };
                match (ret, self.end_seq()) {
                    (Ok(ret), Ok(())) => Ok(ret),
                    (Err(err), _) | (_, Err(err)) => Err(err),
                }
            }
            b'{' => {
                let ret = {
                    let _ = DepthGuard::guard(self);
                    visitor.visit_map(MapAccess::new(self))
                };
                match (ret, self.end_map()) {
                    (Ok(ret), Ok(())) => Ok(ret),
                    (Err(err), _) | (_, Err(err)) => Err(err),
                }
            }
            _ => return Err(self.peek_invalid_type(peek, &visitor)),
        };

        match value {
            Ok(value) => Ok(value),
            Err(err) => Err(self.parser.fix_position(err)),
        }
    }

    /// Parses an enum as an object like `{"$KEY":$VALUE}`, where $VALUE is either a straight
    /// value, a `[..]`, or a `{..}`.
    #[inline]
    fn deserialize_enum<V>(
        self,
        _name: &str,
        _variants: &'static [&'static str],
        visitor: V,
    ) -> Result<V::Value>
    where
        V: de::Visitor<'de>,
    {
        match self.parser.skip_space_peek() {
            Some(b'{') => {
                self.parser.read().eat(1);
                let value = {
                    let _ = DepthGuard::guard(self);
                    tri!(visitor.visit_enum(VariantAccess::new(self)))
                };

                match self.parser.skip_space() {
                    Some(b'}') => Ok(value),
                    Some(_) => Err(self.parser.error(ErrorCode::InvalidJsonValue)),
                    None => Err(self.parser.error(ErrorCode::EofWhileParsing)),
                }
            }
            Some(b'"') => visitor.visit_enum(UnitVariantAccess::new(self)),
            Some(_) => Err(self.parser.error(ErrorCode::InvalidJsonValue)),
            None => Err(self.parser.error(ErrorCode::EofWhileParsing)),
        }
    }

    fn deserialize_identifier<V>(self, visitor: V) -> Result<V::Value>
    where
        V: de::Visitor<'de>,
    {
        self.deserialize_str(visitor)
    }

    fn deserialize_ignored_any<V>(self, visitor: V) -> Result<V::Value>
    where
        V: de::Visitor<'de>,
    {
        // NOTE: we use faster skip, and will not validate the skipped parts.
        tri!(self.parser.skip_one());
        visitor.visit_unit()
    }
}

struct SeqAccess<'a, R: 'a> {
    de: &'a mut Deserializer<R>,
    first: bool, // first is marked as
}

impl<'a, R: 'a> SeqAccess<'a, R> {
    fn new(de: &'a mut Deserializer<R>) -> Self {
        SeqAccess { de, first: true }
    }
}

impl<'de, 'a, R: Reader<'de> + 'a> de::SeqAccess<'de> for SeqAccess<'a, R> {
    type Error = Error;

    fn next_element_seed<T>(&mut self, seed: T) -> Result<Option<T::Value>>
    where
        T: de::DeserializeSeed<'de>,
    {
        match self.de.parser.skip_space_peek() {
            Some(b']') => Ok(None), // we will check the ending brace after `visit_seq`
            Some(b',') if !self.first => {
                self.de.parser.read().eat(1);
                Ok(Some(tri!(seed.deserialize(&mut *self.de))))
            }
            Some(_) => {
                if self.first {
                    self.first = false;
                    Ok(Some(tri!(seed.deserialize(&mut *self.de))))
                } else {
                    self.de.parser.read().eat(1); // makes the error position is correct
                    Err(self.de.parser.error(ErrorCode::ExpectedArrayCommaOrEnd))
                }
            }
            None => Err(self.de.parser.error(ErrorCode::EofWhileParsing)),
        }
    }
}

struct MapAccess<'a, R: 'a> {
    de: &'a mut Deserializer<R>,
    first: bool,
}

impl<'a, R: 'a> MapAccess<'a, R> {
    fn new(de: &'a mut Deserializer<R>) -> Self {
        MapAccess { de, first: true }
    }
}

impl<'de, 'a, R: Reader<'de> + 'a> de::MapAccess<'de> for MapAccess<'a, R> {
    type Error = Error;

    #[inline(always)]
    fn next_key_seed<K>(&mut self, seed: K) -> Result<Option<K::Value>>
    where
        K: de::DeserializeSeed<'de>,
    {
        let peek = match self.de.parser.skip_space_peek() {
            Some(b'}') => {
                return Ok(None);
            }
            Some(b',') if !self.first => {
                self.de.parser.read().eat(1);
                self.de.parser.skip_space()
            }
            Some(b) => {
                self.de.parser.read().eat(1);
                if self.first {
                    self.first = false;
                    Some(b)
                } else {
                    return Err(self.de.parser.error(ErrorCode::ExpectedObjectCommaOrEnd));
                }
            }
            None => {
                return Err(self.de.parser.error(ErrorCode::EofWhileParsing));
            }
        };

        match peek {
            Some(b'"') => seed.deserialize(MapKey { de: &mut *self.de }).map(Some),
            Some(b'}') => Err(self.de.parser.error(ErrorCode::TrailingComma)),
            Some(_) => Err(self.de.parser.error(ErrorCode::ExpectObjectKeyOrEnd)),
            None => Err(self.de.parser.error(ErrorCode::EofWhileParsing)),
        }
    }

    #[inline(always)]
    fn next_value<V>(&mut self) -> Result<V>
    where
        V: de::Deserialize<'de>,
    {
        use std::marker::PhantomData;
        self.next_value_seed(PhantomData)
    }

    #[inline(always)]
    fn next_entry<K, V>(&mut self) -> Result<Option<(K, V)>>
    where
        K: de::Deserialize<'de>,
        V: de::Deserialize<'de>,
    {
        use std::marker::PhantomData;
        self.next_entry_seed(PhantomData, PhantomData)
    }

    #[inline(always)]
    fn next_value_seed<V>(&mut self, seed: V) -> Result<V::Value>
    where
        V: de::DeserializeSeed<'de>,
    {
        tri!(self.de.parser.parse_object_clo());
        seed.deserialize(&mut *self.de)
    }
}

struct VariantAccess<'a, R: 'a> {
    de: &'a mut Deserializer<R>,
}

impl<'a, R: 'a> VariantAccess<'a, R> {
    fn new(de: &'a mut Deserializer<R>) -> Self {
        VariantAccess { de }
    }
}

impl<'de, 'a, R: Reader<'de> + 'a> de::EnumAccess<'de> for VariantAccess<'a, R> {
    type Error = Error;
    type Variant = Self;

    fn variant_seed<V>(self, seed: V) -> Result<(V::Value, Self)>
    where
        V: de::DeserializeSeed<'de>,
    {
        let val = tri!(seed.deserialize(&mut *self.de));
        tri!(self.de.parser.parse_object_clo());
        Ok((val, self))
    }
}

impl<'de, 'a, R: Reader<'de> + 'a> de::VariantAccess<'de> for VariantAccess<'a, R> {
    type Error = Error;

    fn unit_variant(self) -> Result<()> {
        de::Deserialize::deserialize(self.de)
    }

    fn newtype_variant_seed<T>(self, seed: T) -> Result<T::Value>
    where
        T: de::DeserializeSeed<'de>,
    {
        seed.deserialize(self.de)
    }

    fn tuple_variant<V>(self, _len: usize, visitor: V) -> Result<V::Value>
    where
        V: de::Visitor<'de>,
    {
        de::Deserializer::deserialize_seq(self.de, visitor)
    }

    fn struct_variant<V>(self, fields: &'static [&'static str], visitor: V) -> Result<V::Value>
    where
        V: de::Visitor<'de>,
    {
        de::Deserializer::deserialize_struct(self.de, "", fields, visitor)
    }
}

struct UnitVariantAccess<'a, R: 'a> {
    de: &'a mut Deserializer<R>,
}

impl<'a, R: 'a> UnitVariantAccess<'a, R> {
    fn new(de: &'a mut Deserializer<R>) -> Self {
        UnitVariantAccess { de }
    }
}

impl<'de, 'a, R: Reader<'de> + 'a> de::EnumAccess<'de> for UnitVariantAccess<'a, R> {
    type Error = Error;
    type Variant = Self;

    fn variant_seed<V>(self, seed: V) -> Result<(V::Value, Self)>
    where
        V: de::DeserializeSeed<'de>,
    {
        let variant = tri!(seed.deserialize(&mut *self.de));
        Ok((variant, self))
    }
}

impl<'de, 'a, R: Reader<'de> + 'a> de::VariantAccess<'de> for UnitVariantAccess<'a, R> {
    type Error = Error;

    fn unit_variant(self) -> Result<()> {
        Ok(())
    }

    fn newtype_variant_seed<T>(self, _seed: T) -> Result<T::Value>
    where
        T: de::DeserializeSeed<'de>,
    {
        Err(de::Error::invalid_type(
            Unexpected::UnitVariant,
            &"newtype variant",
        ))
    }

    fn tuple_variant<V>(self, _len: usize, _visitor: V) -> Result<V::Value>
    where
        V: de::Visitor<'de>,
    {
        Err(de::Error::invalid_type(
            Unexpected::UnitVariant,
            &"tuple variant",
        ))
    }

    fn struct_variant<V>(self, _fields: &'static [&'static str], _visitor: V) -> Result<V::Value>
    where
        V: de::Visitor<'de>,
    {
        Err(de::Error::invalid_type(
            Unexpected::UnitVariant,
            &"struct variant",
        ))
    }
}

/// Only deserialize from this after peeking a '"' byte! Otherwise it may
/// deserialize invalid JSON successfully./// Only deserialize from this after peeking a '"' byte!
/// Otherwise it may deserialize invalid JSON successfully.
struct MapKey<'a, R: 'a> {
    de: &'a mut Deserializer<R>,
}

macro_rules! deserialize_numeric_key {
    ($method:ident) => {
        fn $method<V>(self, visitor: V) -> Result<V::Value>
        where
            V: de::Visitor<'de>,
        {
            let value = tri!(self.de.deserialize_number(visitor));
            if self.de.parser.read().next() != Some(b'"') {
                return Err(self.de.parser.error(ErrorCode::ExpectedQuote));
            }

            Ok(value)
        }
    };

    ($method:ident, $delegate:ident) => {
        fn $method<V>(self, visitor: V) -> Result<V::Value>
        where
            V: de::Visitor<'de>,
        {
            match self.de.parser.read().peek() {
                Some(b'0'..=b'9' | b'-') => {}
                _ => return Err(self.de.parser.error(ErrorCode::ExpectedNumericKey)),
            }

            let value = tri!(self.de.$delegate(visitor));

            if self.de.parser.read().next() != Some(b'"') {
                return Err(self.de.parser.error(ErrorCode::ExpectedQuote));
            }

            Ok(value)
        }
    };
}

impl<'de, 'a, R> MapKey<'a, R>
where
    R: Reader<'de>,
{
    fn deserialize_number<V>(self, visitor: V) -> Result<V::Value>
    where
        V: de::Visitor<'de>,
    {
        match self.de.parser.read().peek() {
            Some(b'0'..=b'9' | b'-') => {}
            _ => return Err(self.de.parser.error(ErrorCode::ExpectedNumericKey)),
        }

        let value = tri!(self.de.deserialize_number(visitor));

        if self.de.parser.read().next() != Some(b'"') {
            return Err(self.de.parser.error(ErrorCode::ExpectedQuote));
        }

        Ok(value)
    }
}

impl<'de, 'a, R> de::Deserializer<'de> for MapKey<'a, R>
where
    R: Reader<'de>,
{
    type Error = Error;

    #[inline]
    fn deserialize_any<V>(self, visitor: V) -> Result<V::Value>
    where
        V: de::Visitor<'de>,
    {
        self.de.scratch.clear();
        match tri!(self.de.parser.parse_str_impl(&mut self.de.scratch)) {
            Reference::Borrowed(s) => visitor.visit_borrowed_str(s),
            Reference::Copied(s) => visitor.visit_str(s),
        }
    }

    deserialize_numeric_key!(deserialize_i8);
    deserialize_numeric_key!(deserialize_i16);
    deserialize_numeric_key!(deserialize_i32);
    deserialize_numeric_key!(deserialize_i64);
    deserialize_numeric_key!(deserialize_i128, deserialize_i128);
    deserialize_numeric_key!(deserialize_u8);
    deserialize_numeric_key!(deserialize_u16);
    deserialize_numeric_key!(deserialize_u32);
    deserialize_numeric_key!(deserialize_u64);
    deserialize_numeric_key!(deserialize_u128, deserialize_u128);
    deserialize_numeric_key!(deserialize_f32);
    deserialize_numeric_key!(deserialize_f64);

    fn deserialize_bool<V>(self, visitor: V) -> Result<V::Value>
    where
        V: de::Visitor<'de>,
    {
        let mut value = match self.de.parser.read().next() {
            Some(b't') => {
                tri!(self.de.parser.parse_literal("rue"));
                visitor.visit_bool(true)
            }
            Some(b'f') => {
                tri!(self.de.parser.parse_literal("alse"));
                visitor.visit_bool(false)
            }
            None => Err(self.de.parser.error(ErrorCode::EofWhileParsing)),
            Some(peek) => Err(self.de.peek_invalid_type(peek, &visitor)),
        };

        if self.de.parser.read().next() != Some(b'"') {
            value = Err(self.de.parser.error(ErrorCode::ExpectedQuote));
        }

        match value {
            Ok(value) => Ok(value),
            Err(err) => Err(self.de.parser.fix_position(err)),
        }
    }

    #[inline]
    fn deserialize_option<V>(self, visitor: V) -> Result<V::Value>
    where
        V: de::Visitor<'de>,
    {
        // Map keys cannot be null.
        visitor.visit_some(self)
    }

    #[inline]
    fn deserialize_newtype_struct<V>(self, _name: &'static str, visitor: V) -> Result<V::Value>
    where
        V: de::Visitor<'de>,
    {
        visitor.visit_newtype_struct(self)
    }

    #[inline]
    fn deserialize_enum<V>(
        self,
        name: &'static str,
        variants: &'static [&'static str],
        visitor: V,
    ) -> Result<V::Value>
    where
        V: de::Visitor<'de>,
    {
        self.de.parser.read().backward(1);
        self.de.deserialize_enum(name, variants, visitor)
    }

    #[inline]
    fn deserialize_bytes<V>(self, visitor: V) -> Result<V::Value>
    where
        V: de::Visitor<'de>,
    {
        self.de.parser.read().backward(1);
        self.de.deserialize_bytes(visitor)
    }

    #[inline]
    fn deserialize_byte_buf<V>(self, visitor: V) -> Result<V::Value>
    where
        V: de::Visitor<'de>,
    {
        self.de.parser.read().backward(1);
        self.de.deserialize_bytes(visitor)
    }

    forward_to_deserialize_any! {
        char str string unit unit_struct seq tuple tuple_struct map struct
        identifier ignored_any
    }
}
//////////////////////////////////////////////////////////////////////////////

fn from_trait<'de, R, T>(read: R) -> Result<T>
where
    R: Reader<'de>,
    T: de::Deserialize<'de>,
{
    let mut de = Deserializer::new(read);
    let value = tri!(de::Deserialize::deserialize(&mut de));

    // Make sure the whole stream has been consumed.
    tri!(de.parser.parse_trailing());

    // check invalid utf8
    tri!(de.parser.read().check_utf8_final());
    Ok(value)
}

/// Deserialize an instance of type `T` from bytes of JSON text.
/// If user can guarantee the JSON is valid UTF-8, recommend to use `from_slice_unchecked` instead.
pub fn from_slice<'a, T>(json: &'a [u8]) -> Result<T>
where
    T: de::Deserialize<'a>,
{
    from_trait(Read::new(json, true))
}

/// Deserialize an instance of type `T` from bytes of JSON text.
///
/// # Safety
/// The json passed in must be valid UTF-8.
pub unsafe fn from_slice_unchecked<'a, T>(json: &'a [u8]) -> Result<T>
where
    T: de::Deserialize<'a>,
{
    from_trait(Read::new(json, false))
}

/// Deserialize an instance of type `T` from a string of JSON text.
pub fn from_str<'a, T>(s: &'a str) -> Result<T>
where
    T: de::Deserialize<'a>,
{
    from_trait(Read::new(s.as_bytes(), false))
}<|MERGE_RESOLUTION|>--- conflicted
+++ resolved
@@ -268,17 +268,13 @@
         match self.parser.read().peek() {
             Some(b'0') => {
                 buf.push('0');
-                self.parser.read.eat(1);
+                self.parser.read().eat(1);
                 // There can be only one leading '0'.
                 if let Some(ch) = self.parser.read().peek() {
                     if ch.is_ascii_digit() {
                         return Err(self.parser.error(ErrorCode::InvalidNumber));
                     }
                 }
-<<<<<<< HEAD
-                self.parser.read().eat(1);
-=======
->>>>>>> 99b37cd1
                 Ok(())
             }
             Some(c) if c.is_ascii_digit() => {
@@ -312,11 +308,7 @@
     {
         let shared = self.parser.get_shared_inc_count();
         let mut val = Value::new_null(shared.data_ptr());
-<<<<<<< HEAD
-        let val = if self.parser.read().index() == 0 {
-=======
-        let mut val = if self.parser.read.index() == 0 {
->>>>>>> 99b37cd1
+        let mut val = if self.parser.read().index() == 0 {
             // get n to check trailing characters in later
             let n = val.parse_with_padding(self.parser.read().as_u8_slice())?;
             self.parser.read().eat(n);
