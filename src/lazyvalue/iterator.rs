--- conflicted
+++ resolved
@@ -104,24 +104,15 @@
             let slice = unsafe { std::slice::from_raw_parts(slice.as_ptr(), slice.len()) };
             let mut parser = Parser::new(Read::new(slice, check));
             // check invalid utf8
-<<<<<<< HEAD
-            match parser.read().check_utf8_final() {
-                Err(err) if check => {
-                    self.ending = true;
-                    return Some(Err(err));
-                }
-                _ => {}
-=======
-            if let Err(err) = parser.read.check_utf8_final() {
+            if let Err(err) = parser.read().check_utf8_final() {
                 self.ending = true;
                 return Some(Err(err));
->>>>>>> 041894eb
             }
             self.parser = Some(parser);
         }
 
         let parser = unsafe { self.parser.as_mut().unwrap_unchecked() };
-        unsafe { parser.read.update_slice(self.json.as_ref().as_ptr()) };
+        unsafe { parser.read().update_slice(self.json.as_ref().as_ptr()) };
         match parser.parse_entry_lazy(&mut self.strbuf, &mut self.first, check) {
             Ok(ret) => {
                 if let Some((key, val, has_escaped)) = ret {
@@ -161,24 +152,15 @@
             let slice = unsafe { std::slice::from_raw_parts(slice.as_ptr(), slice.len()) };
             let mut parser = Parser::new(Read::new(slice, check));
             // check invalid utf8
-<<<<<<< HEAD
-            match parser.read().check_utf8_final() {
-                Err(err) if check => {
-                    self.ending = true;
-                    return Some(Err(err));
-                }
-                _ => {}
-=======
-            if let Err(err) = parser.read.check_utf8_final() {
+            if let Err(err) = parser.read().check_utf8_final() {
                 self.ending = true;
                 return Some(Err(err));
->>>>>>> 041894eb
             }
             self.parser = Some(parser);
         }
 
         let parser = self.parser.as_mut().unwrap();
-        unsafe { parser.read.update_slice(self.json.as_ref().as_ptr()) };
+        unsafe { parser.read().update_slice(self.json.as_ref().as_ptr()) };
         match parser.parse_array_elem_lazy(&mut self.first, check) {
             Ok(ret) => {
                 if let Some((ret, has_escaped)) = ret {
